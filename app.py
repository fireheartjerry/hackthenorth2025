--- conflicted
+++ resolved
@@ -869,18 +869,6 @@
         m = d["account_name"].astype(str).str.contains(q, case=False, na=False)
         d = d[m.fillna(False)]
 
-<<<<<<< HEAD
-=======
-    # Score and rank using existing weights (map per mode)
-    weights_map = {
-        "unicorn_hunting": MODES.get("unicorn_hunting", MODES["balanced_growth"])["weights"],
-        "balanced_growth": MODES.get("balanced_growth", MODES["balanced_growth"])["weights"],
-        "loose_fits": MODES.get("loose_fits", MODES["balanced_growth"])["weights"],
-        "turnaround_bets": MODES.get("turnaround_bets", MODES["balanced_growth"])["weights"],
-    }
-    weights = weights_map.get(mode, MODES["balanced_growth"]["weights"])
-
->>>>>>> 5378872c
     scounts = Counter(d["primary_risk_state"].fillna("UNK"))
     rows = []
     for r in d.to_dict(orient="records"):
@@ -936,19 +924,10 @@
         "mode_score",
     }
 
-<<<<<<< HEAD
     if sort_by in valid_keys:
         rows.sort(key=lambda r: sort_key(r, sort_by), reverse=reverse)
     else:
         rows.sort(key=lambda r: sort_key(r, "priority_score"), reverse=True)
-=======
-    # Apply sorting if specified
-    if sort_by and sort_by in valid_keys:
-        rows = sorted(rows, key=lambda x: sort_key(x, sort_by), reverse=reverse)
-    else:
-        # Default sorting by priority_score descending
-        rows = sorted(rows, key=lambda x: sort_key(x, "priority_score"), reverse=True)
->>>>>>> 5378872c
 
     return jsonify({
         "count": len(rows),
