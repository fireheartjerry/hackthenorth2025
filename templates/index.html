{% extends "base.html" %} {% block content %}
<!-- Enhanced Underwriter Dashboard -->
<div class="glass-panel mb-6 flex items-center justify-between">
  <div>
    <div id="hero_greet" class="text-2xl font-semibold tracking-tight">Welcome</div>
    <div id="hero_sub" class="text-xs opacity-70 mt-1">High-value opportunities ready for your review</div>
  </div>
  <div class="hidden md:flex items-center gap-3">
    <button id="btn_persona" class="quick-action primary">Build Persona</button>
    <button id="btn_refresh_home" class="quick-action">Refresh Data</button>
    <span class="chip">Vibe: <span id="hero_vibe" class="ml-1">—</span></span>
    <a href="#" id="open_vibes" class="pill pill-sub hover-glow">Tweak vibe</a>
  </div>
  <script>
    (function(){
      function greet(){
        const n = localStorage.getItem('USER_NAME') || '';
        const h = new Date().getHours();
        const g = h<12? 'Good morning' : h<18? 'Good afternoon' : 'Good evening';
        document.getElementById('hero_greet').textContent = n ? `${g}, ${n} 👋` : `${g} 👋`;
      }
      function vibe(){
        const v = (localStorage.getItem('VIBE') || 'aurora');
        const pretty = v.charAt(0).toUpperCase()+v.slice(1);
        document.getElementById('hero_vibe').textContent = pretty;
      }
      document.getElementById('open_vibes')?.addEventListener('click', (e)=>{
        e.preventDefault();
        document.getElementById('vibe_btn')?.click();
      });
      greet(); vibe();
      window.addEventListener('storage', (e)=>{ if(e.key==='USER_NAME'||e.key==='VIBE'){ greet(); vibe(); }});
    })();
  </script>
</div>

<!-- Enhanced Metrics Dashboard -->
<div class="grid grid-cols-2 md:grid-cols-4 gap-4 mb-6">
    <div class="metric-card">
        <div class="metric-value text-purple-300">{{ tgt_ct }}</div>
        <div class="metric-label">Target Opportunities</div>
        <div class="text-xs text-purple-200 mt-1">High priority</div>
    </div>
    <div class="metric-card">
        <div class="metric-value text-emerald-300">{{ in_ct }}</div>
        <div class="metric-label">In-Appetite</div>
        <div class="text-xs text-emerald-200 mt-1">Ready to review</div>
    </div>
    <div class="metric-card">
        <div class="metric-value">{{ total }}</div>
        <div class="metric-label">Total Submissions</div>
        <div class="text-xs opacity-60 mt-1">This period</div>
    </div>
    <div class="metric-card">
        <div class="metric-value text-rose-300">{{ out_ct }}</div>
        <div class="metric-label">Out-of-Appetite</div>
        <div class="text-xs text-rose-200 mt-1">Review criteria</div>
    </div>
</div>

<<<<<<< HEAD
<div class="mt-6 grid grid-cols-1 lg:grid-cols-3 gap-6">
    <!-- Left: Recent workload with tabs -->
    <div class="lg:col-span-2 glass-panel">
        <div class="flex items-center justify-between">
            <div class="flex items-center gap-3">
                <h2 class="text-lg font-semibold">
                    Today’s Prioritized Worklist
                </h2>
                <div>
                    <label class="lbl">Mode</label>
                    <select id="home_mode" class="inp text-xs"></select>
                    <span id="mode_expl" class="ml-2 text-xs opacity-70"></span>
=======
<div class="grid grid-cols-1 lg:grid-cols-3 gap-6">
    <!-- Priority Worklist -->
    <div class="lg:col-span-2">
        <!-- Quick Filters for Underwriters -->
        <div class="glass-panel mb-4">
            <div class="flex items-center justify-between mb-4">
                <h3 class="text-lg font-semibold">Priority Filters</h3>
                <div class="flex items-center gap-2">
                    <span id="mode_chip" class="pill pill-sub text-xs">Mode: —</span>
                    <div id="home_mode_wrap">
                        <select id="home_mode" class="inp text-xs">
                            <option value="" disabled selected>Loading modes…</option>
                        </select>
                    </div>
                </div>
            </div>
            <div class="flex flex-wrap gap-2">
                <button class="quick-action filter-btn" data-filter="target">🎯 Targets Only</button>
                <button class="quick-action filter-btn" data-filter="high-value">💎 High Value (>$100k)</button>
                <button class="quick-action filter-btn" data-filter="new-business">🆕 New Business</button>
                <button class="quick-action filter-btn" data-filter="target-states">🗺️ Target States</button>
                <button class="quick-action filter-btn" data-filter="recent">⏰ Recent (7 days)</button>
                <button class="quick-action filter-btn active" data-filter="all">📋 All Opportunities</button>
            </div>
        </div>
        
        <!-- Enhanced Opportunity List -->
        <div class="glass-panel">
            <div class="flex items-center justify-between mb-4">
                <div class="flex items-center gap-3">
                    <h2 class="text-lg font-semibold">Today's Prioritized Worklist</h2>
                    <span id="worklist_count" class="pill pill-sub text-xs">— items</span>
                    <span id="worklist_last" class="text-xs opacity-70"></span>
                </div>
                <div class="flex items-center gap-2">
                    <a href="{{ url_for('submissions') }}" class="quick-action">Full Table View →</a>
                </div>
            </div>
            
            <div id="opportunity-list" class="space-y-3">
                <!-- Opportunities will be populated here -->
            </div>
        </div>
    </div>

    <!-- Insights Panel -->
    <div class="space-y-4">
        <!-- Quick Stats -->
        <div class="glass-panel">
            <h3 class="text-sm font-semibold mb-3">Today's Insights</h3>
            <div class="space-y-3 text-sm">
                <div class="flex items-center justify-between">
                    <span class="opacity-75">Avg Premium (Targets)</span>
                    <span class="font-semibold" id="avg-premium-targets">—</span>
                </div>
                <div class="flex items-center justify-between">
                    <span class="opacity-75">Top State</span>
                    <span class="font-semibold" id="top-state">—</span>
                </div>
                <div class="flex items-center justify-between">
                    <span class="opacity-75">Avg Winnability</span>
                    <span class="font-semibold" id="avg-winnability">—</span>
                </div>
                <div class="flex items-center justify-between">
                    <span class="opacity-75">Conversion Rate</span>
                    <span class="font-semibold text-emerald-300" id="conversion-rate">—</span>
>>>>>>> e73d9718
                </div>
            </div>
        </div>
        
        <!-- Recent Activity -->
        <div class="glass-panel">
            <h3 class="text-sm font-semibold mb-3">Quick Actions</h3>
            <div class="space-y-2">
                <button class="w-full quick-action text-left" onclick="window.location.href='/submissions?status=TARGET'">
                    🎯 Review All Targets
                </button>
                <button class="w-full quick-action text-left" onclick="exportOpportunities()">
                    📊 Export Current View
                </button>
                <button class="w-full quick-action text-left" onclick="showBulkActions()">
                    ⚡ Bulk Actions
                </button>
                <button class="w-full quick-action text-left" onclick="showAnalytics()">
                    📈 Portfolio Analytics
                </button>
            </div>
        </div>
    </div>
</div>
        <div id="worklist" class="mt-4 text-sm"></div>
    </div>

    <!-- Right: Goals and quick stats -->
    <div class="space-y-6">
        <div class="glass-panel">
            <h2 class="text-lg font-semibold">My Portfolio Goals</h2>
            <div class="mt-3 grid grid-cols-1 gap-4 text-sm">
                <div>
                    <div class="font-semibold text-emerald-300">
                        Overperforming Goals
                    </div>
                    <ul class="list-disc pl-5 mt-1 opacity-90">
                        <li>Retain 90% of accounts with a loss ratio ≤ 50%</li>
                        <li>No more than $150M of TIV in Zone 6</li>
                    </ul>
                </div>
                <div>
                    <div class="font-semibold text-rose-300">
                        Underperforming Goals
                    </div>
                    <ul class="list-disc pl-5 mt-1 opacity-90">
                        <li>Get more rate on accounts with loss ≥ 100k</li>
                        <li>20% rate target on West Commercial</li>
                        <li>
                            30% rate increase on hazmat truckers with high LR
                        </li>
                    </ul>
                </div>
            </div>
        </div>

        <div class="glass-panel">
            <h2 class="text-lg font-semibold">Quick Stats</h2>
            <div class="mt-4 space-y-2 text-sm">
                <div class="flex justify-between">
                    <span>Avg Premium</span
                    ><span>${{ '%.0f'|format(avg_premium) }}</span>
                </div>
                <div class="flex justify-between">
                    <span>Focus Metric</span><span>Winnability-weighted</span>
                </div>
                <div class="flex justify-between">
                    <span>Alerts</span><span>—</span>
                </div>
            </div>
        </div>
    </div>
</div>

<!-- Accounts table -->
<div class="mt-6 glass-panel p-0 overflow-x-auto">
    <div class="flex items-center justify-between px-4 py-3">
        <h2 class="text-lg font-semibold">My Accounts</h2>
        <div class="text-xs opacity-70">
            Top prioritized accounts •
            <a href="{{ url_for('submissions') }}" class="link">view all</a>
        </div>
    </div>
    <table class="table table-glass text-sm">
        <thead>
            <tr>
                <th class="th">Account Name</th>
                <th class="th">Type</th>
                <th class="th">Estimated Premium</th>
                <th class="th">Broker</th>
                <th class="th">Effective Date</th>
                <th class="th">Loss Ratio</th>
                <th class="th">Status</th>
                <th class="th">Appetite</th>
                <th class="th">Triage Score</th>
                <th class="th">Winnability</th>
                <th class="th">Rated Premium</th>
            </tr>
        </thead>
        <tbody id="acct_body"></tbody>
    </table>
    <div class="px-4 py-3 text-xs opacity-70">
        Showing top results by priority score
    </div>
</div>

<!-- Persona Modal: removed (use global in base.html) -->

<script>
    let ALL = [];
    let currentFilter = "all";
    let currentData = [];

    function getActiveMode() {
        return localStorage.getItem("ACTIVE_MODE") || "balanced_growth";
    }
    function setActiveMode(m) {
        localStorage.setItem("ACTIVE_MODE", m);
    }

<<<<<<< HEAD
    let lastHash = "";
    async function loadHome() {
        const el = document.getElementById("worklist");
        await withLoading(el, async () => {
            const sel = document.getElementById("home_mode");
            const mode = sel?.value || getActiveMode();
            const j = await fetchJSON(
                `/api/classified_mode?mode=${encodeURIComponent(mode)}`
            );
            document.getElementById("mode_expl").textContent =
                j.mode_explanation || "";
            if ((j.count || 0) === 0) {
                const fb = "balanced_growth";
                toast("Mode empty — switched to Balanced", "error");
                setActiveMode(fb);
                if (sel) sel.value = fb;
                const jj = await fetchJSON(
                    `/api/classified_mode?mode=${encodeURIComponent(fb)}`
                );
                document.getElementById("mode_expl").textContent =
                    jj.mode_explanation || "";
                const h2 = JSON.stringify(jj.data);
                lastHash = h2;
                renderWorklistRows(jj.data || [], fb);
                return;
            }
            if ((j.count || 0) > 0) {
                localStorage.setItem("LAST_NON_EMPTY_MODE", mode);
            }
            const newHash = JSON.stringify(j.data || []);
            if (newHash !== lastHash) {
                lastHash = newHash;
                renderWorklistRows(j.data || [], mode);
                toast(`Updated ${j.count} results — ${mode}`, "success");
            }
=======
    function prettyMode(name){
        const s = String(name || "");
        return s.replace(/_/g, " ").replace(/\b\w/g, c => c.toUpperCase());
    }
    
    function updateModeChip(){
        const mode = getActiveMode();
        const chip = document.getElementById('mode_chip');
        if(chip) chip.innerHTML = `Mode: ${prettyMode(mode)}`;
    }

    // Enhanced opportunity rendering for underwriters
    function renderOpportunityCard(item) {
        const appetiteClass = item.appetite_status === 'TARGET' ? 'target-opportunity' : 
                            item.appetite_status === 'IN' ? 'in-opportunity' : 'out-opportunity';
        
        const priorityClass = item.priority_score >= 7 ? 'priority-high' : 
                            item.priority_score >= 4 ? 'priority-medium' : 'priority-low';
        
        const appetiteIndicator = item.appetite_status === 'TARGET' ? 
                                 '<span class="appetite-indicator appetite-target pill">🎯 TARGET</span>' :
                                 item.appetite_status === 'IN' ? 
                                 '<span class="appetite-indicator appetite-in pill">✅ IN</span>' :
                                 '<span class="appetite-indicator appetite-out pill">❌ OUT</span>';
        
        const winnabilityPercent = typeof item.winnability === 'number' ? 
                                  Number(item.winnability > 1 ? item.winnability : item.winnability * 100).toFixed(0) : '—';
        
        return `
            <div class="opportunity-card ${appetiteClass}" onclick="window.location.href='/detail/${item.id}?mode=${encodeURIComponent(getActiveMode())}'">
                <div class="flex items-start justify-between mb-3">
                    <div class="flex-1">
                        <h4 class="font-semibold text-white mb-1">${item.account_name || 'Unknown Account'}</h4>
                        <div class="flex items-center gap-2 text-sm opacity-75">
                            <span>📍 ${item.primary_risk_state || '—'}</span>
                            <span>📋 ${item.line_of_business || '—'}</span>
                        </div>
                    </div>
                    <div class="flex items-center gap-2">
                        ${appetiteIndicator}
                        <span class="priority-score ${priorityClass}">${Number(item.priority_score || 0).toFixed(1)}</span>
                    </div>
                </div>
                
                <div class="grid grid-cols-3 gap-4 text-sm">
                    <div>
                        <div class="opacity-60 text-xs">Premium</div>
                        <div class="font-semibold text-emerald-300">$${Math.round(item.total_premium || 0).toLocaleString()}</div>
                    </div>
                    <div>
                        <div class="opacity-60 text-xs">TIV</div>
                        <div class="font-semibold">$${Math.round(item.tiv || 0).toLocaleString()}</div>
                    </div>
                    <div>
                        <div class="opacity-60 text-xs">Win Rate</div>
                        <div class="font-semibold text-purple-300">${winnabilityPercent}%</div>
                    </div>
                </div>
                
                ${item.appetite_reasons && item.appetite_reasons.length > 0 ? `
                <div class="mt-3 pt-3 border-t border-white border-opacity-10">
                    <div class="text-xs opacity-75">${item.appetite_reasons[0]}</div>
                </div>
                ` : ''}
            </div>
        `;
    }

    // Filter functions for underwriters
    function applyFilter(filterType) {
        currentFilter = filterType;
        
        // Update active filter button
        document.querySelectorAll('.filter-btn').forEach(btn => btn.classList.remove('active'));
        document.querySelector(`[data-filter="${filterType}"]`).classList.add('active');
        
        let filtered = [...ALL];
        
        switch(filterType) {
            case 'target':
                filtered = filtered.filter(item => item.appetite_status === 'TARGET');
                break;
            case 'high-value':
                filtered = filtered.filter(item => (item.total_premium || 0) > 100000);
                break;
            case 'new-business':
                filtered = filtered.filter(item => item.renewal_or_new_business === 'NEW_BUSINESS');
                break;
            case 'target-states':
                const targetStates = ['OH', 'PA', 'MD', 'CO', 'CA', 'FL'];
                filtered = filtered.filter(item => targetStates.includes(item.primary_risk_state));
                break;
            case 'recent':
                const sevenDaysAgo = new Date();
                sevenDaysAgo.setDate(sevenDaysAgo.getDate() - 7);
                filtered = filtered.filter(item => {
                    const created = new Date(item.created_at);
                    return created >= sevenDaysAgo;
                });
                break;
            case 'all':
            default:
                // No additional filtering
                break;
        }
        
        // Sort by priority score descending
        filtered.sort((a, b) => (b.priority_score || 0) - (a.priority_score || 0));
        
        currentData = filtered;
        renderOpportunityList(filtered.slice(0, 10)); // Show top 10
        updateInsights(filtered);
    }

    function renderOpportunityList(items) {
        const container = document.getElementById('opportunity-list');
        const countSpan = document.getElementById('worklist_count');
        
        if (!items.length) {
            container.innerHTML = `
                <div class="text-center py-8 opacity-60">
                    <div class="text-lg mb-2">📋</div>
                    <div>No opportunities match your current filter</div>
                    <button class="quick-action mt-3" onclick="applyFilter('all')">View All Opportunities</button>
                </div>
            `;
            countSpan.textContent = '0 items';
            return;
        }
        
        container.innerHTML = items.map(renderOpportunityCard).join('');
        countSpan.textContent = `${items.length} items`;
    }

    function updateInsights(data) {
        const targets = data.filter(item => item.appetite_status === 'TARGET');
        const avgPremiumTargets = targets.length ? 
            targets.reduce((sum, item) => sum + (item.total_premium || 0), 0) / targets.length : 0;
        
        const stateCounts = {};
        data.forEach(item => {
            const state = item.primary_risk_state;
            if (state) {
                stateCounts[state] = (stateCounts[state] || 0) + 1;
            }
>>>>>>> e73d9718
        });
        const topState = Object.keys(stateCounts).reduce((a, b) => stateCounts[a] > stateCounts[b] ? a : b, '—');
        
        const avgWinnability = data.length ? 
            data.reduce((sum, item) => sum + (item.winnability || 0), 0) / data.length : 0;
            
        const inAppetite = data.filter(item => item.appetite_status === 'IN' || item.appetite_status === 'TARGET').length;
        const conversionRate = data.length ? (inAppetite / data.length * 100) : 0;
        
        document.getElementById('avg-premium-targets').textContent = 
            avgPremiumTargets > 0 ? `$${Math.round(avgPremiumTargets).toLocaleString()}` : '—';
        document.getElementById('top-state').textContent = topState;
        document.getElementById('avg-winnability').textContent = 
            avgWinnability > 0 ? `${(avgWinnability * (avgWinnability > 1 ? 1 : 100)).toFixed(0)}%` : '—';
        document.getElementById('conversion-rate').textContent = `${conversionRate.toFixed(1)}%`;
    }

    // Quick action functions
    function exportOpportunities() {
        toast('Export functionality will be available soon', 'info');
    }

    function showBulkActions() {
        toast('Bulk actions panel will be available soon', 'info');
    }

    function showAnalytics() {
        window.location.href = '/insights';
    }
    
    // Enhanced data loading and initialization
    async function loadHome() {
        try {
            const mode = getActiveMode();
            const response = await fetchJSON(`/api/classified_mode?mode=${encodeURIComponent(mode)}`);
            
            // Store all data
            ALL = response.data || [];
            
            // Apply current filter
            applyFilter(currentFilter);
            
            updateModeChip();
            updateLastUpdated('worklist_last');
        } catch (error) {
            toast('Failed to load opportunities: ' + error.message, 'error');
        }
    }

    function updateModeChip(){
        const mode = getActiveMode();
        const chip = document.getElementById('mode_chip');
        if(chip) chip.innerHTML = `Mode: ${prettyMode(mode)}`;
    }
    
    function updateLastUpdated(elId){
        const el = document.getElementById(elId);
        if(!el) return;
        const d = new Date();
        const hh = d.getHours().toString().padStart(2,'0');
        const mm = d.getMinutes().toString().padStart(2,'0');
        el.textContent = `Last updated ${hh}:${mm}`;
    }

    // Event handlers
    document.addEventListener('DOMContentLoaded', () => {
        // Filter button handlers
        document.querySelectorAll('.filter-btn').forEach(btn => {
            btn.addEventListener('click', () => {
                applyFilter(btn.dataset.filter);
            });
        });

        // Refresh handler
        document.getElementById('btn_refresh_home')?.addEventListener('click', () => {
            fetchJSON('/api/refresh', { method: 'POST' })
                .then(() => {
                    toast('Data refreshed', 'success');
                    loadHome();
                })
                .catch(err => toast('Refresh failed: ' + err.message, 'error'));
        });

        // Mode change handler
        document.getElementById('home_mode')?.addEventListener('change', (e) => {
            setActiveMode(e.target.value);
            loadHome();
        });

        // Load modes and initialize
        loadModes().then(() => {
            loadHome();
        });
    });

    // Load available modes
    async function loadModes() {
        try {
            const modes = await fetchJSON('/api/modes');
            const selects = ['home_mode'];
            
            selects.forEach(id => {
                const sel = document.getElementById(id);
                if (!sel) return;
                
                sel.innerHTML = modes.map(m => 
                    `<option value="${m.key}">${m.label}</option>`
                ).join('');
                
                sel.value = getActiveMode();
            });
        } catch (error) {
            console.error('Failed to load modes:', error);
        }
    }
    };

    async function populateHomeModes() {
        const wrap = document.getElementById('home_mode_wrap');
        try {
            const j = await fetchJSON("/api/modes");
            const modes = (j.modes || []).filter(Boolean);
            const sel = document.getElementById("home_mode");
            if (!sel) return;
            if (!modes.length) {
                wrap?.classList?.add('hidden');
                sel.innerHTML = '<option value="" disabled selected>No modes available</option>';
                return;
            }
            wrap?.classList?.remove('hidden');
            sel.innerHTML = modes
                .map((m) => `<option value="${m}">${m.replace(/_/g,' ')}</option>`)
                .join("");
            const active = getActiveMode();
            sel.value = modes.includes(active)
                ? active
                : (modes.includes("balanced_growth") ? "balanced_growth" : (modes[0] || ""));
            setActiveMode(sel.value);
            sel.onchange = () => {
                setActiveMode(sel.value);
                updateModeChip();
                try { window._worklistRefreshCtl?.triggerNow(); } catch {}
                loadHome().catch((err) => toast("Load failed: " + err.message, "error"));
            };
        } catch (e) {
            console.warn("Failed to load modes", e);
            wrap?.classList?.add('hidden');
        }
    }

    // Persona modal wiring
    const modal = document.getElementById("persona_modal");
    document.getElementById("btn_persona").onclick = () => {
        modal.classList.remove("hidden");
    };
    document.getElementById("persona_close").onclick = () => {
        modal.classList.add("hidden");
    };

    function gatherAnswers() {
        const con = (document.getElementById("ans_con_list").value || "")
            .split(",")
            .map((s) => s.trim())
            .filter(Boolean);
        const a = {
            aggressiveness: Number(
                document.getElementById("ans_aggr").value || 3
            ),
            objective: document.getElementById("ans_obj").value || "balance",
            premium_lo: Number(
                document.getElementById("ans_prem_lo").value || 100000
            ),
            premium_hi: Number(
                document.getElementById("ans_prem_hi").value || 1500000
            ),
            max_lr: Number(document.getElementById("ans_lr").value || 0.65),
            tiv_max: Number(
                document.getElementById("ans_tiv").value || 150000000
            ),
            new_only: !!document.getElementById("ans_new_only").checked,
            strict_construction:
                !!document.getElementById("ans_good_con").checked,
            construction_pref: con,
            comments: document.getElementById("ans_comments").value || "",
        };
        try { localStorage.setItem('personaAnswers', JSON.stringify(a)); } catch {}
        return a;
    }

    document.getElementById("persona_seed").onclick = async () => {
        const ans = gatherAnswers();
        const status = document.getElementById("persona_status");
        try {
            status.textContent = "Seeding…";
            document.getElementById("persona_seed").setAttribute('disabled','');
            document.getElementById("persona_submit").setAttribute('disabled','');
            const res = await fetchJSON("/api/persona/seed", {
                method: "POST",
                headers: { "Content-Type": "application/json" },
                body: JSON.stringify({ answers: ans }),
            });
            toast("Seed created", "success");
            setActiveMode("custom");
            await populateHomeModes();
            document.getElementById("home_mode").value = "custom";
            await loadHome();
        } catch (e) {
            toast("Seed failed: " + e.message, "error");
        } finally {
            status.textContent = "";
            document.getElementById("persona_seed").removeAttribute('disabled');
            document.getElementById("persona_submit").removeAttribute('disabled');
        }
    };

    document.getElementById("persona_submit").onclick = async () => {
        const ans = gatherAnswers();
        const status = document.getElementById("persona_status");
        try {
            status.textContent = "Calling Gemini…";
            document.getElementById("persona_seed").setAttribute('disabled','');
            document.getElementById("persona_submit").setAttribute('disabled','');
            const res = await fetchJSON("/api/persona/propose", {
                method: "POST",
                headers: { "Content-Type": "application/json" },
                body: JSON.stringify({
                    answers: ans,
                    goal_text: ans.comments || "",
                }),
            });
            toast("Persona proposed and set as custom", "success");
            setActiveMode("custom");
            const d = new Date();
            const hh = d.getHours().toString().padStart(2,'0');
            const mm = d.getMinutes().toString().padStart(2,'0');
            localStorage.setItem('LAST_REFINED_AT', `${hh}:${mm}`);
            await populateHomeModes();
            document.getElementById("home_mode").value = "custom";
            await loadHome();
            modal.classList.add("hidden");
        } catch (e) {
            toast("Propose failed: " + e.message, "error");
        } finally {
            status.textContent = "";
            document.getElementById("persona_seed").removeAttribute('disabled');
            document.getElementById("persona_submit").removeAttribute('disabled');
        }
    };

    // Preview rendering (no server override path; show summary only)
    (function(){
      const prevBtn = document.getElementById('persona_preview_btn');
      if (!prevBtn) return;
      prevBtn.onclick = () => {
        const a = gatherAnswers();
        const pv = document.getElementById('persona_preview');
        if (!pv) return;
        const lines = [];
        lines.push(`Aggressiveness: ${a.aggressiveness} · Objective: ${a.objective}`);
        lines.push(`Premium: $${a.premium_lo.toLocaleString()}–$${a.premium_hi.toLocaleString()} · Max LR: ${a.max_lr}`);
        lines.push(`TIV ≤ $${a.tiv_max.toLocaleString()} · New only: ${a.new_only ? 'yes' : 'no'} · Good construction: ${a.strict_construction ? 'yes' : 'no'}`);
        pv.textContent = `Preview — ${lines.join(' • ')} · Estimated count: not available in demo`;
      };
    })();

    // Restore answers from localStorage on modal open
    document.getElementById("btn_persona").addEventListener('click', () => {
        try {
          const raw = localStorage.getItem('personaAnswers');
          if (!raw) return;
          const a = JSON.parse(raw);
          if (a.aggressiveness) document.getElementById('ans_aggr').value = a.aggressiveness;
          if (a.objective) document.getElementById('ans_obj').value = a.objective;
          if (a.premium_lo) document.getElementById('ans_prem_lo').value = a.premium_lo;
          if (a.premium_hi) document.getElementById('ans_prem_hi').value = a.premium_hi;
          if (a.max_lr) document.getElementById('ans_lr').value = a.max_lr;
          if (a.tiv_max) document.getElementById('ans_tiv').value = a.tiv_max;
          document.getElementById('ans_new_only').checked = !!a.new_only;
          document.getElementById('ans_good_con').checked = !!a.strict_construction;
          if (Array.isArray(a.construction_pref)) document.getElementById('ans_con_list').value = a.construction_pref.join(', ');
          if (a.comments) document.getElementById('ans_comments').value = a.comments;
        } catch {}
    });

    // Initial load
    populateHomeModes()
<<<<<<< HEAD
        .then(() => loadHome())
        .catch(() => loadHome());

    let autoH;
    function startAuto() {
        clearInterval(autoH);
        autoH = setInterval(() => {
            if (!document.hidden) {
                loadHome().catch((err) =>
                    toast("Auto-refresh failed: " + err.message, "error")
                );
            }
        }, 45000);
    }
    function stopAuto() {
        clearInterval(autoH);
    }
    document.addEventListener("visibilitychange", () => {
        if (document.hidden) stopAuto();
        else startAuto();
    });
    startAuto();
=======
        .then(() => { updateModeChip(); return loadHome(); })
        .catch(() => { updateModeChip(); return loadHome(); });
</script>
<script type="module">
    import { startAutoRefresh } from "{{ url_for('static', filename='js/refresh.js') }}";
    function endpointBuilder() {
      const mode = localStorage.getItem('ACTIVE_MODE') || 'balanced_growth';
      return `/api/classified_mode?mode=${encodeURIComponent(mode)}`;
    }
    function hashSelector(row){
      return {
        id: row.id,
        account_name: row.account_name,
        primary_risk_state: row.primary_risk_state,
        line_of_business: row.line_of_business,
        total_premium: row.total_premium,
        appetite_status: row.appetite_status,
        priority_score: row.priority_score,
      };
    }
    window._worklistRefreshCtl = startAutoRefresh({
      targetId: 'worklist',
    };

    document.getElementById('home_mode')?.addEventListener('change', (e) => {
        setActiveMode(e.target.value);
        document.getElementById('mode_chip').innerHTML = `Mode: ${prettyMode(e.target.value)}`;
    });
    
    loadModes().then(() => {
        // Setup real-time refresh if needed
        try { 
            window._worklistRefreshCtl?.start(); 
            loadHome();
        } catch(e) { 
            loadHome(); 
        }
    });
    
    // Keep select in sync when ACTIVE_MODE changes elsewhere
    window.addEventListener('storage', (e) => {
      if (e.key === 'ACTIVE_MODE') {
        const sel = document.getElementById('home_mode');
        if (sel) sel.value = e.newValue;
        updateModeChip();
      }
    });
>>>>>>> e73d9718
</script>
{% endblock %}<|MERGE_RESOLUTION|>--- conflicted
+++ resolved
@@ -58,7 +58,6 @@
     </div>
 </div>
 
-<<<<<<< HEAD
 <div class="mt-6 grid grid-cols-1 lg:grid-cols-3 gap-6">
     <!-- Left: Recent workload with tabs -->
     <div class="lg:col-span-2 glass-panel">
@@ -71,74 +70,6 @@
                     <label class="lbl">Mode</label>
                     <select id="home_mode" class="inp text-xs"></select>
                     <span id="mode_expl" class="ml-2 text-xs opacity-70"></span>
-=======
-<div class="grid grid-cols-1 lg:grid-cols-3 gap-6">
-    <!-- Priority Worklist -->
-    <div class="lg:col-span-2">
-        <!-- Quick Filters for Underwriters -->
-        <div class="glass-panel mb-4">
-            <div class="flex items-center justify-between mb-4">
-                <h3 class="text-lg font-semibold">Priority Filters</h3>
-                <div class="flex items-center gap-2">
-                    <span id="mode_chip" class="pill pill-sub text-xs">Mode: —</span>
-                    <div id="home_mode_wrap">
-                        <select id="home_mode" class="inp text-xs">
-                            <option value="" disabled selected>Loading modes…</option>
-                        </select>
-                    </div>
-                </div>
-            </div>
-            <div class="flex flex-wrap gap-2">
-                <button class="quick-action filter-btn" data-filter="target">🎯 Targets Only</button>
-                <button class="quick-action filter-btn" data-filter="high-value">💎 High Value (>$100k)</button>
-                <button class="quick-action filter-btn" data-filter="new-business">🆕 New Business</button>
-                <button class="quick-action filter-btn" data-filter="target-states">🗺️ Target States</button>
-                <button class="quick-action filter-btn" data-filter="recent">⏰ Recent (7 days)</button>
-                <button class="quick-action filter-btn active" data-filter="all">📋 All Opportunities</button>
-            </div>
-        </div>
-        
-        <!-- Enhanced Opportunity List -->
-        <div class="glass-panel">
-            <div class="flex items-center justify-between mb-4">
-                <div class="flex items-center gap-3">
-                    <h2 class="text-lg font-semibold">Today's Prioritized Worklist</h2>
-                    <span id="worklist_count" class="pill pill-sub text-xs">— items</span>
-                    <span id="worklist_last" class="text-xs opacity-70"></span>
-                </div>
-                <div class="flex items-center gap-2">
-                    <a href="{{ url_for('submissions') }}" class="quick-action">Full Table View →</a>
-                </div>
-            </div>
-            
-            <div id="opportunity-list" class="space-y-3">
-                <!-- Opportunities will be populated here -->
-            </div>
-        </div>
-    </div>
-
-    <!-- Insights Panel -->
-    <div class="space-y-4">
-        <!-- Quick Stats -->
-        <div class="glass-panel">
-            <h3 class="text-sm font-semibold mb-3">Today's Insights</h3>
-            <div class="space-y-3 text-sm">
-                <div class="flex items-center justify-between">
-                    <span class="opacity-75">Avg Premium (Targets)</span>
-                    <span class="font-semibold" id="avg-premium-targets">—</span>
-                </div>
-                <div class="flex items-center justify-between">
-                    <span class="opacity-75">Top State</span>
-                    <span class="font-semibold" id="top-state">—</span>
-                </div>
-                <div class="flex items-center justify-between">
-                    <span class="opacity-75">Avg Winnability</span>
-                    <span class="font-semibold" id="avg-winnability">—</span>
-                </div>
-                <div class="flex items-center justify-between">
-                    <span class="opacity-75">Conversion Rate</span>
-                    <span class="font-semibold text-emerald-300" id="conversion-rate">—</span>
->>>>>>> e73d9718
                 </div>
             </div>
         </div>
@@ -259,7 +190,6 @@
         localStorage.setItem("ACTIVE_MODE", m);
     }
 
-<<<<<<< HEAD
     let lastHash = "";
     async function loadHome() {
         const el = document.getElementById("worklist");
@@ -295,153 +225,6 @@
                 renderWorklistRows(j.data || [], mode);
                 toast(`Updated ${j.count} results — ${mode}`, "success");
             }
-=======
-    function prettyMode(name){
-        const s = String(name || "");
-        return s.replace(/_/g, " ").replace(/\b\w/g, c => c.toUpperCase());
-    }
-    
-    function updateModeChip(){
-        const mode = getActiveMode();
-        const chip = document.getElementById('mode_chip');
-        if(chip) chip.innerHTML = `Mode: ${prettyMode(mode)}`;
-    }
-
-    // Enhanced opportunity rendering for underwriters
-    function renderOpportunityCard(item) {
-        const appetiteClass = item.appetite_status === 'TARGET' ? 'target-opportunity' : 
-                            item.appetite_status === 'IN' ? 'in-opportunity' : 'out-opportunity';
-        
-        const priorityClass = item.priority_score >= 7 ? 'priority-high' : 
-                            item.priority_score >= 4 ? 'priority-medium' : 'priority-low';
-        
-        const appetiteIndicator = item.appetite_status === 'TARGET' ? 
-                                 '<span class="appetite-indicator appetite-target pill">🎯 TARGET</span>' :
-                                 item.appetite_status === 'IN' ? 
-                                 '<span class="appetite-indicator appetite-in pill">✅ IN</span>' :
-                                 '<span class="appetite-indicator appetite-out pill">❌ OUT</span>';
-        
-        const winnabilityPercent = typeof item.winnability === 'number' ? 
-                                  Number(item.winnability > 1 ? item.winnability : item.winnability * 100).toFixed(0) : '—';
-        
-        return `
-            <div class="opportunity-card ${appetiteClass}" onclick="window.location.href='/detail/${item.id}?mode=${encodeURIComponent(getActiveMode())}'">
-                <div class="flex items-start justify-between mb-3">
-                    <div class="flex-1">
-                        <h4 class="font-semibold text-white mb-1">${item.account_name || 'Unknown Account'}</h4>
-                        <div class="flex items-center gap-2 text-sm opacity-75">
-                            <span>📍 ${item.primary_risk_state || '—'}</span>
-                            <span>📋 ${item.line_of_business || '—'}</span>
-                        </div>
-                    </div>
-                    <div class="flex items-center gap-2">
-                        ${appetiteIndicator}
-                        <span class="priority-score ${priorityClass}">${Number(item.priority_score || 0).toFixed(1)}</span>
-                    </div>
-                </div>
-                
-                <div class="grid grid-cols-3 gap-4 text-sm">
-                    <div>
-                        <div class="opacity-60 text-xs">Premium</div>
-                        <div class="font-semibold text-emerald-300">$${Math.round(item.total_premium || 0).toLocaleString()}</div>
-                    </div>
-                    <div>
-                        <div class="opacity-60 text-xs">TIV</div>
-                        <div class="font-semibold">$${Math.round(item.tiv || 0).toLocaleString()}</div>
-                    </div>
-                    <div>
-                        <div class="opacity-60 text-xs">Win Rate</div>
-                        <div class="font-semibold text-purple-300">${winnabilityPercent}%</div>
-                    </div>
-                </div>
-                
-                ${item.appetite_reasons && item.appetite_reasons.length > 0 ? `
-                <div class="mt-3 pt-3 border-t border-white border-opacity-10">
-                    <div class="text-xs opacity-75">${item.appetite_reasons[0]}</div>
-                </div>
-                ` : ''}
-            </div>
-        `;
-    }
-
-    // Filter functions for underwriters
-    function applyFilter(filterType) {
-        currentFilter = filterType;
-        
-        // Update active filter button
-        document.querySelectorAll('.filter-btn').forEach(btn => btn.classList.remove('active'));
-        document.querySelector(`[data-filter="${filterType}"]`).classList.add('active');
-        
-        let filtered = [...ALL];
-        
-        switch(filterType) {
-            case 'target':
-                filtered = filtered.filter(item => item.appetite_status === 'TARGET');
-                break;
-            case 'high-value':
-                filtered = filtered.filter(item => (item.total_premium || 0) > 100000);
-                break;
-            case 'new-business':
-                filtered = filtered.filter(item => item.renewal_or_new_business === 'NEW_BUSINESS');
-                break;
-            case 'target-states':
-                const targetStates = ['OH', 'PA', 'MD', 'CO', 'CA', 'FL'];
-                filtered = filtered.filter(item => targetStates.includes(item.primary_risk_state));
-                break;
-            case 'recent':
-                const sevenDaysAgo = new Date();
-                sevenDaysAgo.setDate(sevenDaysAgo.getDate() - 7);
-                filtered = filtered.filter(item => {
-                    const created = new Date(item.created_at);
-                    return created >= sevenDaysAgo;
-                });
-                break;
-            case 'all':
-            default:
-                // No additional filtering
-                break;
-        }
-        
-        // Sort by priority score descending
-        filtered.sort((a, b) => (b.priority_score || 0) - (a.priority_score || 0));
-        
-        currentData = filtered;
-        renderOpportunityList(filtered.slice(0, 10)); // Show top 10
-        updateInsights(filtered);
-    }
-
-    function renderOpportunityList(items) {
-        const container = document.getElementById('opportunity-list');
-        const countSpan = document.getElementById('worklist_count');
-        
-        if (!items.length) {
-            container.innerHTML = `
-                <div class="text-center py-8 opacity-60">
-                    <div class="text-lg mb-2">📋</div>
-                    <div>No opportunities match your current filter</div>
-                    <button class="quick-action mt-3" onclick="applyFilter('all')">View All Opportunities</button>
-                </div>
-            `;
-            countSpan.textContent = '0 items';
-            return;
-        }
-        
-        container.innerHTML = items.map(renderOpportunityCard).join('');
-        countSpan.textContent = `${items.length} items`;
-    }
-
-    function updateInsights(data) {
-        const targets = data.filter(item => item.appetite_status === 'TARGET');
-        const avgPremiumTargets = targets.length ? 
-            targets.reduce((sum, item) => sum + (item.total_premium || 0), 0) / targets.length : 0;
-        
-        const stateCounts = {};
-        data.forEach(item => {
-            const state = item.primary_risk_state;
-            if (state) {
-                stateCounts[state] = (stateCounts[state] || 0) + 1;
-            }
->>>>>>> e73d9718
         });
         const topState = Object.keys(stateCounts).reduce((a, b) => stateCounts[a] > stateCounts[b] ? a : b, '—');
         
@@ -728,7 +511,6 @@
 
     // Initial load
     populateHomeModes()
-<<<<<<< HEAD
         .then(() => loadHome())
         .catch(() => loadHome());
 
@@ -751,54 +533,5 @@
         else startAuto();
     });
     startAuto();
-=======
-        .then(() => { updateModeChip(); return loadHome(); })
-        .catch(() => { updateModeChip(); return loadHome(); });
-</script>
-<script type="module">
-    import { startAutoRefresh } from "{{ url_for('static', filename='js/refresh.js') }}";
-    function endpointBuilder() {
-      const mode = localStorage.getItem('ACTIVE_MODE') || 'balanced_growth';
-      return `/api/classified_mode?mode=${encodeURIComponent(mode)}`;
-    }
-    function hashSelector(row){
-      return {
-        id: row.id,
-        account_name: row.account_name,
-        primary_risk_state: row.primary_risk_state,
-        line_of_business: row.line_of_business,
-        total_premium: row.total_premium,
-        appetite_status: row.appetite_status,
-        priority_score: row.priority_score,
-      };
-    }
-    window._worklistRefreshCtl = startAutoRefresh({
-      targetId: 'worklist',
-    };
-
-    document.getElementById('home_mode')?.addEventListener('change', (e) => {
-        setActiveMode(e.target.value);
-        document.getElementById('mode_chip').innerHTML = `Mode: ${prettyMode(e.target.value)}`;
-    });
-    
-    loadModes().then(() => {
-        // Setup real-time refresh if needed
-        try { 
-            window._worklistRefreshCtl?.start(); 
-            loadHome();
-        } catch(e) { 
-            loadHome(); 
-        }
-    });
-    
-    // Keep select in sync when ACTIVE_MODE changes elsewhere
-    window.addEventListener('storage', (e) => {
-      if (e.key === 'ACTIVE_MODE') {
-        const sel = document.getElementById('home_mode');
-        if (sel) sel.value = e.newValue;
-        updateModeChip();
-      }
-    });
->>>>>>> e73d9718
 </script>
 {% endblock %}