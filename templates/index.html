{% extends "base.html" %} {% block content %}
<!-- Modern Hero Section with Real-time Updates -->
<div class="hero-dashboard glass-panel mb-6">
  <div class="flex items-center justify-between">
    <div class="flex items-center gap-4">
      <div class="hero-avatar">
        <div class="status-indicator online"></div>
      </div>
      <div>
        <div id="hero_greet" class="text-2xl font-bold tracking-tight bg-gradient-to-r from-indigo-400 to-purple-400 bg-clip-text text-transparent">Welcome</div>
        <div id="hero_sub" class="text-sm opacity-75 mt-1 flex items-center gap-2">
          <span class="pulse-dot"></span>
          <span id="opportunities_count">—</span> high-priority opportunities ready for review
        </div>
      </div>
    </div>
    <div class="flex items-center gap-3">
      <div class="quick-stats hidden md:flex items-center gap-4 px-4 py-2 bg-white/5 rounded-lg border border-white/10">
        <div class="stat-item">
          <div class="stat-value text-emerald-400" id="active_targets">—</div>
          <div class="stat-label">Active Targets</div>
        </div>
        <div class="stat-divider"></div>
        <div class="stat-item">
          <div class="stat-value text-blue-400" id="win_rate">—%</div>
          <div class="stat-label">Win Rate</div>
        </div>
        <div class="stat-divider"></div>
        <div class="stat-item">
          <div class="stat-value text-purple-400" id="avg_premium">—</div>
          <div class="stat-label">Avg Premium</div>
        </div>
      </div>
      <button id="btn_persona" class="quick-action primary hover-lift">
        <span class="icon">🎯</span>
        Build Persona
      </button>
      <button id="btn_refresh_home" class="quick-action hover-lift">
        <span class="icon">🔄</span>
        Refresh
      </button>
    </div>
  </div>
  
  <!-- Real-time Activity Feed -->
  <div class="activity-ticker mt-4 p-3 bg-gradient-to-r from-indigo-500/10 to-purple-500/10 rounded-lg border border-indigo-400/20">
    <div class="flex items-center gap-2">
      <div class="live-indicator">
        <span class="live-dot"></span>
        LIVE
      </div>
      <div id="activity_feed" class="flex-1 text-sm">
        <span class="opacity-75">Monitoring submissions in real-time...</span>
      </div>
    </div>
  </div>
  
  <script>
    (function(){
      // Global metrics from backend (full dataset)
      window._globalMetrics = {
        total: {{ total|int }},
        targets: {{ tgt_ct|int }},
        inCt: {{ in_ct|int }},
        outCt: {{ out_ct|int }},
        pctTgt: {{ pct_tgt|int }},
        pctIn: {{ pct_in|int }},
        pctOut: {{ pct_out|int }},
        avgPremium: {{ avg_premium|round(0) }}
      };
      // Seed quick stats for hero (first paint)
      window._dashboardMetrics = {
        targets: {{ tgt_ct|int }},
        winRate: {{ (avg_win*100)|round(0) if avg_win is defined else 0 }},
        avgPremium: {{ avg_premium|round(0) }},
        // Opportunities = all in-appetite (includes targets)
        opportunities: {{ in_ct|int }}
      };
      function greet(){
        const n = localStorage.getItem('USER_NAME') || '';
        const h = new Date().getHours();
        const g = h<12? 'Good morning' : h<18? 'Good afternoon' : 'Good evening';
        document.getElementById('hero_greet').textContent = n ? `${g}, ${n} 👋` : `${g} 👋`;
      }
      
      function updateQuickStats() {
        // This will be populated by the main script
        const metrics = window._dashboardMetrics || {};
        document.getElementById('active_targets').textContent = metrics.targets || '—';
        document.getElementById('win_rate').textContent = metrics.winRate ? Math.round(metrics.winRate) + '%' : '—%';
        document.getElementById('avg_premium').textContent = metrics.avgPremium ? '$' + Math.round(metrics.avgPremium/1000) + 'K' : '—';
        document.getElementById('opportunities_count').textContent = metrics.opportunities || '—';
      }
      
      function simulateActivityFeed() {
        const activities = [
          '📋 New submission from Acme Corp - $125K premium',
          '🎯 High-priority target identified in CA',
          '✅ Submission #1234 moved to In-Appetite',
          '📊 Portfolio metrics updated',
          '🔄 Data refresh completed'
        ];
        let currentIndex = 0;
        
        setInterval(() => {
          const feed = document.getElementById('activity_feed');
          if (feed) {
            feed.innerHTML = `<span class="text-indigo-300">${activities[currentIndex]}</span>`;
            currentIndex = (currentIndex + 1) % activities.length;
          }
        }, 3000);
      }
      
      greet();
      updateQuickStats();
      try { if (window._globalMetrics) updateOverviewCards(window._globalMetrics); } catch(_){}
      simulateActivityFeed();
      
      window.addEventListener('storage', (e) => {
        if(e.key === 'USER_NAME') greet();
      });
      document.getElementById('btn_persona')?.addEventListener('click', (e)=>{
        e.preventDefault();
        if(typeof _openPersona !== 'undefined') _openPersona();
      });
      greet(); if(typeof applyVibe !== 'undefined') applyVibe();
      window.addEventListener('storage', (e)=>{ if(e.key==='USER_NAME'||e.key==='VIBE'){ greet(); if(typeof applyVibe !== 'undefined') applyVibe(); }});
    })();
  </script>
</div>

<!-- Interactive Metrics Dashboard -->
<div class="metrics-grid grid grid-cols-1 md:grid-cols-2 lg:grid-cols-4 gap-4 mb-6">
    <div class="metric-card-enhanced target-metric hover-lift" data-metric="target">
        <div class="metric-header">
            <div class="metric-icon target-icon">🎯</div>
            {% set t = trend_target %}
            <div class="metric-trend {% if t>0 %}trend-up{% elif t<0 %}trend-down{% else %}trend-neutral{% endif %}">
                <span class="trend-icon">{% if t>0 %}↗{% elif t<0 %}↘{% else %}→{% endif %}</span>
                <span class="trend-value">{{ '%+d' % t }}%</span>
            </div>
        </div>
        <div class="metric-content">
            <div class="metric-value text-purple-400 animate-counter" data-target="{{ tgt_ct }}">0</div>
            <div class="metric-label">Target Opportunities</div>
            <div class="metric-subtitle">High priority submissions</div>
        </div>
        <div class="metric-progress">
            <div class="progress-bar bg-purple-500/30">
                <div class="progress-fill bg-purple-400" style="width: {{ pct_tgt }}%"></div>
            </div>
            <div class="progress-text">{{ pct_tgt }}% of submissions</div>
        </div>
    </div>
    
    <div class="metric-card-enhanced in-metric hover-lift" data-metric="in">
        <div class="metric-header">
            <div class="metric-icon in-icon">✅</div>
            {% set t = trend_in %}
            <div class="metric-trend {% if t>0 %}trend-up{% elif t<0 %}trend-down{% else %}trend-neutral{% endif %}">
                <span class="trend-icon">{% if t>0 %}↗{% elif t<0 %}↘{% else %}→{% endif %}</span>
                <span class="trend-value">{{ '%+d' % t }}%</span>
            </div>
        </div>
        <div class="metric-content">
            <div class="metric-value text-emerald-400 animate-counter" data-target="{{ in_ct }}">0</div>
            <div class="metric-label">In-Appetite</div>
            <div class="metric-subtitle">Ready for review</div>
        </div>
        <div class="metric-progress">
            <div class="progress-bar bg-emerald-500/30">
                <div class="progress-fill bg-emerald-400" style="width: {{ pct_in }}%"></div>
            </div>
            <div class="progress-text">{{ pct_in }}% of submissions</div>
        </div>
    </div>
    
    <div class="metric-card-enhanced out-metric hover-lift" data-metric="out">
        <div class="metric-header">
            <div class="metric-icon out-icon">❌</div>
            {% set t = trend_out %}
            <div class="metric-trend {% if t>0 %}trend-up{% elif t<0 %}trend-down{% else %}trend-neutral{% endif %}">
                <span class="trend-icon">{% if t>0 %}↗{% elif t<0 %}↘{% else %}→{% endif %}</span>
                <span class="trend-value">{{ '%+d' % t }}%</span>
            </div>
        </div>
        <div class="metric-content">
            <div class="metric-value text-rose-400 animate-counter" data-target="{{ out_ct }}">0</div>
            <div class="metric-label">Out-of-Appetite</div>
            <div class="metric-subtitle">Need attention</div>
        </div>
        <div class="metric-progress">
            <div class="progress-bar bg-rose-500/30">
                <div class="progress-fill bg-rose-400" style="width: {{ pct_out }}%"></div>
            </div>
            <div class="progress-text">{{ pct_out }}% of submissions</div>
        </div>
    </div>

    <div class="metric-card-enhanced total-metric hover-lift" data-metric="total">
        <div class="metric-header">
            <div class="metric-icon total-icon">📊</div>
            {% set t = trend_total %}
            <div class="metric-trend {% if t>0 %}trend-up{% elif t<0 %}trend-down{% else %}trend-neutral{% endif %}">
                <span class="trend-icon">{% if t>0 %}↗{% elif t<0 %}↘{% else %}→{% endif %}</span>
                <span class="trend-value">{{ '%+d' % t }}%</span>
            </div>
        </div>
        <div class="metric-content">
            <div class="metric-value text-blue-400 animate-counter" data-target="{{ total }}">0</div>
            <div class="metric-label">Total Submissions</div>
            <div class="metric-subtitle">This period</div>
        </div>
        <div class="metric-progress">
            <div class="progress-bar bg-blue-500/30">
                <div class="progress-fill bg-blue-400" style="width: 100%"></div>
            </div>
            <div class="progress-text">Avg premium {{ avg_premium_str }}</div>
        </div>
    </div>
</div>

<!-- Quick Actions Bar -->
<div class="quick-actions-bar glass-panel p-4 mb-6">
    <div class="flex items-center justify-between">
        <div class="flex items-center gap-2">
            <h3 class="text-lg font-semibold">Quick Actions</h3>
            <span class="chip">Workflow shortcuts</span>
        </div>
        <button id="customize_actions" class="pill pill-sub hover-glow">Customize</button>
    </div>
    <div class="grid grid-cols-2 md:grid-cols-4 lg:grid-cols-6 gap-3 mt-4">
        <button class="action-button hover-lift" onclick="window.location.href='/submissions?status=TARGET'">
            <div class="action-icon">🎯</div>
            <div class="action-label">Review Targets</div>
            <div class="action-count">{{ tgt_ct }}</div>
        </button>
        <button class="action-button hover-lift" onclick="exportOpportunities()">
            <div class="action-icon">📊</div>
            <div class="action-label">Export Data</div>
            <div class="action-count">CSV/Excel</div>
        </button>
        <button class="action-button hover-lift" onclick="showBulkActions()">
            <div class="action-icon">⚡</div>
            <div class="action-label">Bulk Actions</div>
            <div class="action-count">Multi-edit</div>
        </button>
        <button class="action-button hover-lift" onclick="showAnalytics()">
            <div class="action-icon">📈</div>
            <div class="action-label">Analytics</div>
            <div class="action-count">Deep dive</div>
        </button>
        <button class="action-button hover-lift" onclick="openCommandPalette()">
            <div class="action-icon">⌘</div>
            <div class="action-label">Command</div>
            <div class="action-count">⌘K</div>
        </button>
        <button class="action-button hover-lift" onclick="showHelp()">
            <div class="action-icon">❓</div>
            <div class="action-label">Help</div>
            <div class="action-count">Guide</div>
        </button>
    </div>
</div>

<!-- Modern Workload Management -->
<div class="workload-section mb-6">
    <!-- Prioritized Submissions - Full Width -->
    <div class="w-full">
        <div class="workload-panel glass-panel">
            <div class="panel-header">
                <div class="flex items-center gap-3">
                    <h2 class="text-xl font-bold flex items-center gap-2">
                        <span class="workload-icon">📋</span>
                        Today's Priority Worklist
                        <div class="relative group">
                            <button class="info-icon" type="button">
                                <svg class="w-4 h-4 text-slate-400 hover:text-slate-200 transition-colors" fill="currentColor" viewBox="0 0 20 20">
                                    <path fill-rule="evenodd" d="M18 10a8 8 0 11-16 0 8 8 0 0116 0zm-7-4a1 1 0 11-2 0 1 1 0 012 0zM9 9a1 1 0 000 2v3a1 1 0 001 1h1a1 1 0 100-2v-3a1 1 0 00-1-1H9z" clip-rule="evenodd"></path>
                                </svg>
                            </button>
                            <div class="priority-score-tooltip">
                                <div class="tooltip-header">Strategic Priority Score Algorithm</div>
                                <div class="tooltip-content">
                                    <div class="tooltip-section">
                                        <div class="tooltip-label">Multi-Factor Composite Scoring</div>
                                        <div class="tooltip-desc">Engineered to maximize profitable growth through strategic resource allocation:</div>
                                        <div class="tooltip-formula">P = (A × 0.4) + (W × 0.3) + (Π × 0.2) + (F × 0.1)</div>
                                    </div>
                                    <div class="tooltip-section">
                                        <div class="tooltip-label">Component Breakdown</div>
                                        <ul class="tooltip-list">
                                            <li><strong>A:</strong> Appetite Alignment Score (40% weight) - Risk profile fit</li>
                                            <li><strong>W:</strong> Winnability Factor (30% weight) - Competitive advantage</li>
                                            <li><strong>Π:</strong> Premium Contribution (20% weight) - Revenue potential</li>
                                            <li><strong>F:</strong> Freshness Index (10% weight) - Market timing</li>
                                        </ul>
                                    </div>
                                    <div class="tooltip-section">
                                        <div class="tooltip-label">Growth Strategy Integration</div>
                                        <div class="tooltip-desc">
                                            <strong>Appetite Alignment (40%):</strong> Ensures compliance with risk tolerances<br>
                                            <strong>Winnability Weighting (30%):</strong> Prioritizes high-conversion opportunities<br>
                                            <strong>Premium Scaling (20%):</strong> Balances volume with revenue impact<br>
                                            <strong>Market Freshness (10%):</strong> Captures early-mover advantages
                                        </div>
                                    </div>
                                    <div class="tooltip-section">
                                        <div class="tooltip-label">Business Impact Framework</div>
                                        <div class="tooltip-formula">Final Score ∈ [0.1, 10.0] → Revenue Optimization</div>
                                        <div class="tooltip-desc">
                                            Higher scores drive resource allocation toward submissions with optimal<br>
                                            risk-adjusted returns, accelerating profitable portfolio growth while<br>
                                            maintaining disciplined underwriting standards.
                                        </div>
                                    </div>
                                    <div class="tooltip-section">
                                        <div class="tooltip-label">Competitive Advantage</div>
                                        <div class="tooltip-desc">
                                            This algorithm enables faster identification of high-value opportunities,<br>
                                            reducing cycle time and improving win rates through data-driven prioritization.
                                        </div>
                                    </div>
                                </div>
                            </div>
                        </div>
                    </h2>
                    <div class="mode-selector">
                        <label class="text-xs opacity-75">Analysis Mode</label>
                        <select id="home_mode" class="mode-select">
                            <option value="">Loading...</option>
                        </select>
                    </div>
                </div>
                <div class="panel-controls">
                    <div class="view-toggle">
                        <button class="view-btn active" data-view="list">
                            <span class="icon">☰</span>
                            List
                        </button>
                        <button class="view-btn" data-view="cards">
                            <span class="icon">⊞</span>
                            Cards
                        </button>
                    </div>
                </div>
            </div>
            
            <div class="workload-filters">
                <div class="filter-chips">
                    <button class="filter-chip active" data-filter="all">All</button>
                    <button class="filter-chip" data-filter="urgent">Urgent</button>
                    <button class="filter-chip" data-filter="due-today">Due Today</button>
                    <button class="filter-chip" data-filter="high-value">High Value</button>
                </div>
                <div class="sort-options">
                    <div class="sort-with-info">
                        <div id="priority_sort_info" class="relative group" style="display:none;">
                            <button class="info-icon" type="button" aria-label="Priority score info">
                                <svg class="w-4 h-4 text-slate-400 hover:text-slate-200 transition-colors" fill="currentColor" viewBox="0 0 20 20">
                                    <path fill-rule="evenodd" d="M18 10a8 8 0 11-16 0 8 8 0 0116 0zm-7-4a1 1 0 11-2 0 1 1 0 012 0zM9 9a1 1 0 000 2v3a1 1 0 001 1h1a1 1 0 100-2v-3a1 1 0 00-1-1H9z" clip-rule="evenodd"></path>
                                </svg>
                            </button>
                            <div class="priority-score-tooltip">
                                <div class="tooltip-header">Strategic Priority Score Algorithm</div>
                                <div class="tooltip-content">
                                    <div class="tooltip-section">
                                        <div class="tooltip-label">Multi-Factor Composite Scoring</div>
                                        <div class="tooltip-desc">Engineered to maximize profitable growth through strategic resource allocation:</div>
                                        <div class="tooltip-formula">P = (A x 0.4) + (W x 0.3) + (P x 0.2) + (F x 0.1)</div>
                                    </div>
                                    <div class="tooltip-section">
                                        <div class="tooltip-label">Component Breakdown</div>
                                        <ul class="tooltip-list">
                                            <li><strong>A:</strong> Appetite Alignment Score (40% weight) - Risk profile fit</li>
                                            <li><strong>W:</strong> Winnability Factor (30% weight) - Competitive advantage</li>
                                            <li><strong>P:</strong> Premium Contribution (20% weight) - Revenue potential</li>
                                            <li><strong>F:</strong> Freshness Index (10% weight) - Market timing</li>
                                        </ul>
                                    </div>
                                    <div class="tooltip-section">
                                        <div class="tooltip-label">Business Impact</div>
                                        <div class="tooltip-desc">Higher scores indicate submissions with optimal risk-adjusted returns.</div>
                                    </div>
                                </div>
                            </div>
                        </div>
                        <select id="sort_mode" class="sort-select">
                            <option value="priority">Priority Score</option>
                            <option value="premium">Premium Amount</option>
                            <option value="deadline">Deadline</option>
                            <option value="created">Date Created</option>
                        </select>
                    </div>
                </div>
            </div>
            
            <div id="worklist" class="worklist-content">
                <div class="loading-skeleton">
                    <div class="skeleton-item"></div>
                    <div class="skeleton-item"></div>
                    <div class="skeleton-item"></div>
                </div>
            </div>
            
            <!-- Workload Stats -->
            <div class="workload-stats">
                <div class="stat">
                    <span class="stat-label">Today's Focus</span>
                    <span class="stat-value" id="focus_count">—</span>
                </div>
                <div class="stat">
                    <span class="stat-label">Completion Rate</span>
                    <span class="stat-value" id="completion_rate">—%</span>
                </div>
                <div class="stat">
                    <span class="stat-label">Avg Review Time</span>
                    <span class="stat-value" id="avg_time">—min</span>
                </div>
            </div>
        </div>
    </div>
</div>

<!-- Enhanced Accounts Table -->
<div class="accounts-table-section mt-6">
    <div class="accounts-panel glass-panel">
        <div class="table-header">
            <div class="table-header-left">
                <h2 class="text-xl font-bold flex items-center gap-2">
                    <span class="table-icon">📊</span>
                    Priority Account Review
                </h2>
                <div class="table-subtitle">
                    Top submissions ranked by appetite and urgency
                </div>
            </div>
            <div class="table-header-right">
                <div class="table-controls">
                    <button class="control-btn" id="table_filters">
                        <span class="icon">🔍</span>
                        Filters
                    </button>
                    <button class="control-btn" id="table_columns">
                        <span class="icon">⚙</span>
                        Columns
                    </button>
                    <button class="control-btn" id="table_export">
                        <span class="icon">📤</span>
                        Export
                    </button>
                </div>
                <a href="{{ url_for('submissions') }}" class="view-all-link">
                    View All Submissions →
                </a>
            </div>
        </div>
        
        <div class="table-filters-bar hidden" id="filters_bar">
            <div class="filter-row">
                <select class="filter-select" id="status_filter">
                    <option value="">All Statuses</option>
                    <option value="TARGET">🎯 Target</option>
                    <option value="IN">✅ In-Appetite</option>
                    <option value="OUT">❌ Out-of-Appetite</option>
                </select>
                <select class="filter-select" id="state_filter">
                    <option value="">All States</option>
                    <option value="CA">California</option>
                    <option value="FL">Florida</option>
                    <option value="TX">Texas</option>
                </select>
                <input type="text" class="filter-input" id="search_filter" placeholder="Search accounts...">
                <button class="filter-apply-btn">Apply</button>
                <button class="filter-clear-btn">Clear</button>
            </div>
        </div>
        
        <div class="table-container">
            <table class="modern-table">
                <thead class="table-head">
                    <tr>
                        <th class="th sortable" data-sort="account_name">
                            <div class="th-content">
                                <span>Account</span>
                                <span class="sort-icon">↕</span>
                            </div>
                        </th>
                        <th class="th sortable" data-sort="appetite_status">
                            <div class="th-content">
                                <span>Status</span>
                                <span class="sort-icon">↕</span>
                            </div>
                        </th>
                        <th class="th sortable" data-sort="total_premium">
                            <div class="th-content">
                                <span>Premium</span>
                                <span class="sort-icon">↕</span>
                            </div>
                        </th>
                        <th class="th sortable" data-sort="primary_risk_state">
                            <div class="th-content">
                                <span>State</span>
                                <span class="sort-icon">↕</span>
                            </div>
                        </th>
                        <th class="th sortable" data-sort="winnability">
                            <div class="th-content">
                                <span>Win %</span>
                                <span class="sort-icon">↕</span>
                            </div>
                        </th>
                        <th class="th sortable" data-sort="priority_score">
                            <div class="th-content">
                                <span>Priority</span>
                                <span class="sort-icon">↕</span>
                            </div>
                        </th>
                        <th class="th">Actions</th>
                    </tr>
                </thead>
                <tbody id="acct_body" class="table-body">
                    <!-- Loading skeleton -->
                    <tr class="loading-row">
                        <td colspan="7">
                            <div class="loading-content">
                                <div class="skeleton-row" style="width: 100%; height: 3rem;"></div>
                                <div class="skeleton-row" style="width: 95%; height: 2.5rem;"></div>
                                <div class="skeleton-row" style="width: 98%; height: 2.5rem;"></div>
                                <div class="skeleton-row" style="width: 92%; height: 2.5rem;"></div>
                                <div class="skeleton-row" style="width: 97%; height: 2.5rem;"></div>
                            </div>
                        </td>
                    </tr>
                </tbody>
            </table>
        </div>
        
        <div class="table-footer">
            <div class="table-info">
                <span id="results_count">Loading...</span> •
                <span id="last_updated">—</span>
            </div>
            <div class="table-pagination">
                <button class="pagination-btn" id="prev_page" disabled>Previous</button>
                <span class="pagination-info">Page 1 of 1</span>
                <button class="pagination-btn" id="next_page" disabled>Next</button>
            </div>
        </div>
    </div>
</div>

<!-- Command Palette -->
<div id="command_palette" class="command-palette hidden">
    <div class="command-overlay"></div>
    <div class="command-container">
        <div class="command-input-section">
            <span class="command-icon">⌘</span>
            <input type="text" id="command_input" class="command-input" placeholder="Type a command or search...">
            <kbd class="command-shortcut">ESC</kbd>
        </div>
        <div class="command-results" id="command_results">
            <div class="command-group">
                <div class="command-group-title">Quick Actions</div>
                <div class="command-item" data-action="goto-targets">
                    <span class="command-item-icon">🎯</span>
                    <span class="command-item-text">Review Target Opportunities</span>
                    <span class="command-item-shortcut">⌘T</span>
                </div>
                <div class="command-item" data-action="export-data">
                    <span class="command-item-icon">📊</span>
                    <span class="command-item-text">Export Current Data</span>
                    <span class="command-item-shortcut">⌘E</span>
                </div>
                <div class="command-item" data-action="refresh-data">
                    <span class="command-item-icon">🔄</span>
                    <span class="command-item-text">Refresh Dashboard</span>
                    <span class="command-item-shortcut">⌘R</span>
                </div>
            </div>
            <div class="command-group">
                <div class="command-group-title">Navigation</div>
                <div class="command-item" data-action="goto-submissions">
                    <span class="command-item-icon">📋</span>
                    <span class="command-item-text">Go to Submissions</span>
                </div>
                <div class="command-item" data-action="goto-insights">
                    <span class="command-item-icon">📈</span>
                    <span class="command-item-text">Portfolio Insights</span>
                </div>
            </div>
        </div>
    </div>
</div>

<!-- Persona Modal: removed (use global in base.html) -->

<script>
    // Ensure utility functions are available (fallback if app.js hasn't loaded yet)
    if (typeof window.fetchJSON === 'undefined') {
        window.fetchJSON = async function(url, opts={}){
            const res = await fetch(url, opts);
            if(!res.ok){
                let msg = `${res.status} ${res.statusText}`;
                try { const j = await res.json(); if(j && j.error) msg = j.error; } catch (e) {}
                throw new Error(msg);
            }
            return res.json();
        }
    }
    
    if (typeof window.withLoading === 'undefined') {
        window.withLoading = async function(el, fn){
            try{ el?.classList?.add("is-loading"); return await fn(); } finally { el?.classList?.remove("is-loading"); }
        }
    }
    
    if (typeof window.toast === 'undefined') {
        window.toast = function(msg, type = "info") {
            const host = document.getElementById("toasts") || (function(){
                const d = document.createElement("div");
                d.id = "toasts"; d.className = "toasts"; document.body.appendChild(d); return d;
            })();
            const el = document.createElement("div");
            el.className = `toast ${type}`;
            el.textContent = msg;
            host.appendChild(el);
            setTimeout(()=>{ el.classList.add("out"); setTimeout(()=>host.removeChild(el), 200); }, 2800);
        }
    }
    
    let ALL = [];

    // Compute dashboard metrics from rows returned by /api/classified_mode
    function computeMetricsFromRows(rows) {
        const r = Array.isArray(rows) ? rows : [];
        const total = r.length;
        let tgt = 0, inn = 0, out = 0;
        let premSum = 0, winSum = 0, winCt = 0;
        for (const x of r) {
            const s = (x && x.appetite_status) || '';
            if (s === 'TARGET') tgt++; else if (s === 'IN') inn++; else if (s === 'OUT') out++;
            const p = Number(x?.total_premium || 0);
            if (!Number.isNaN(p)) premSum += p;
            let w = x?.winnability;
            if (typeof w === 'string') { w = parseFloat(w); }
            if (typeof w === 'number' && !Number.isNaN(w)) {
                // Normalize if provided as percentage
                if (w > 1) w = w / 100.0;
                winSum += w; winCt += 1;
            }
        }
        const pct = (n, d) => d > 0 ? Math.round((n / d) * 100) : 0;
        return {
            total,
            targets: tgt,
            inCt: inn,
            outCt: out,
            pctTgt: pct(tgt, total),
            pctIn: pct(inn, total),
            pctOut: pct(out, total),
            avgPremium: total ? (premSum / total) : 0,
            winRate: winCt ? (winSum / winCt) * 100 : 0,
            opportunities: tgt + inn,
        };
    }

    // Update hero quick stats area using computed metrics
    function updateHeroQuickStats(m) {
        try {
            if (!m) return;
            const $ = (id) => document.getElementById(id);
            const fmt$ = (v) => '$' + Math.round(Number(v || 0)).toLocaleString();
            const tgtEl = $('active_targets');
            const winEl = $('win_rate');
            const premEl = $('avg_premium');
            const oppEl = $('opportunities_count');
            if (tgtEl) tgtEl.textContent = String(m.targets ?? '—');
            if (winEl) winEl.textContent = Math.round(m.winRate || 0) + '%';
            if (premEl) premEl.textContent = fmt$(m.avgPremium);
            if (oppEl) oppEl.textContent = String(m.opportunities ?? '—');
        } catch (e) {
            console.warn('Hero quick stats update failed:', e);
        }
    }

    // Update the four KPI tiles at top of the page
    function updateOverviewCards(m) {
        try {
            if (!m) return;
            const setVal = (sel, v) => {
                const el = document.querySelector(sel);
                if (!el) return;
                const val = Math.round(v || 0);
                // Update displayed value immediately
                el.textContent = String(val);
                // Sync data-target so the counter animation animates to the latest value
                try { el.dataset.target = String(val); } catch(_) {}
            };
            const setPct = (card, pct) => {
                const fill = document.querySelector(`${card} .progress-fill`);
                const txt = document.querySelector(`${card} .progress-text`);
                if (fill) fill.style.width = `${Math.max(0, Math.min(100, Math.round(pct || 0)))}%`;
                if (txt) txt.textContent = `${Math.round(pct || 0)}% of submissions`;
            };

            // Target
            setVal('.target-metric .metric-value', m.targets);
            setPct('.target-metric', m.pctTgt);

            // In-Appetite
            setVal('.in-metric .metric-value', m.inCt);
            setPct('.in-metric', m.pctIn);

            // Total
            setVal('.total-metric .metric-value', m.total);
            const avgTxt = document.querySelector('.total-metric .progress-text');
            if (avgTxt) avgTxt.textContent = `Avg premium $${Math.round(m.avgPremium || 0).toLocaleString()}`;

            // Out-of-Appetite
            setVal('.out-metric .metric-value', m.outCt);
            setPct('.out-metric', m.pctOut);

            // No animation on update to avoid race conditions with prior timers
        } catch (e) {
            console.warn('Overview KPI update failed:', e);
        }
    }

    function getActiveMode() {
        return localStorage.getItem("ACTIVE_MODE") || "balanced_growth";
    }
    function setActiveMode(m) {
        localStorage.setItem("ACTIVE_MODE", m);
    }

    function prettyMode(name){
        const s = String(name || "");
        return s.replace(/_/g, " ").replace(/\b\w/g, c => c.toUpperCase());
    }
    function updateModeChip(){
        const mode = getActiveMode();
        const at = localStorage.getItem("LAST_REFINED_AT");
        const mch = document.getElementById("mode_chip");
        if (mch) {
            mch.textContent = at && mode === 'custom' ? `Mode: ${prettyMode(mode)} · ${at}` : `Mode: ${prettyMode(mode)}`;
        }
    }
    function updateLastUpdated(elId){
        const el = document.getElementById(elId);
        if(!el) return;
        const d = new Date();
        const hh = d.getHours().toString().padStart(2,'0');
        const mm = d.getMinutes().toString().padStart(2,'0');
        el.textContent = `Last updated ${hh}:${mm}`;
    }

    // Worklist view state helpers
    function getWorklistView(){
        try { 
            const view = localStorage.getItem('WORKLIST_VIEW') || 'list';
            // Ensure valid view (remove legacy kanban view)
            return ['list', 'cards'].includes(view) ? view : 'list';
        } catch(e){ return 'list'; }
    }
    function setWorklistView(v){
        try { localStorage.setItem('WORKLIST_VIEW', v); } catch(e){}
        // reflect active state on buttons if present
        document.querySelectorAll('.view-btn').forEach(b=>{
            b.classList.toggle('active', b.dataset.view===v);
        });
    }

    async function loadHome() {
        const el = document.getElementById("worklist");
        if (!el) return;
        await withLoading(el, async () => {
            const sel = document.getElementById("home_mode");
            const mode = (sel?.value && sel.value !== "") ? sel.value : getActiveMode();
            const j = await fetchJSON(`/api/classified_mode?mode=${encodeURIComponent(mode)}`);
            // Fallback if custom yields no rows
            if ((j.count || 0) === 0 && mode === "custom") {
                const last = localStorage.getItem("LAST_NON_EMPTY_MODE") || "balanced_growth";
                toast("Custom mode empty — showing " + last, "error");
                setActiveMode(last);
                if (sel) sel.value = last;
                const jj = await fetchJSON(`/api/classified_mode?mode=${encodeURIComponent(last)}`);
                // Update overview + hero from fallback rows
                const m2 = computeMetricsFromRows(jj.data || []);
                updateHeroQuickStats(m2);
                updateOverviewCards(m2);
                renderWorklistRows(jj.data || [], last);
                return;
            }
            if ((j.count || 0) > 0) {
                localStorage.setItem("LAST_NON_EMPTY_MODE", mode);
            }
            // cache rows so view toggle can re-render without refetch
            window._worklistRows = j.data || [];
            renderWorklistRows(window._worklistRows, mode);
            updateModeChip();
            updateLastUpdated('worklist_last');

            // Update hero + KPI tiles based strictly on the visible worklist
            // so cards and hero stay in sync with what the user sees.
            const metrics = computeMetricsFromRows(window._worklistRows);
            updateHeroQuickStats(metrics);
            updateOverviewCards(metrics);
        });
    }

    function renderWorklistRows(rows, mode) {
        const el = document.getElementById("worklist");
        if (!el) return;
        const view = getWorklistView();
        const top = (rows || []).slice(0, 8);
        // If empty, show the helper banner regardless of view
        if (!top.length) return renderWorklistEmpty();

        if (view === 'list') return renderWorklistList(top, mode);
        if (view === 'cards') return renderWorklistCards(top, mode);
        // Default to list view if no valid view is selected
        return renderWorklistList(top, mode);
    }

    function badge(s) {
        if (s === "TARGET") return `<span class="pill pill-indigo">Target</span>`;
        if (s === "IN") return `<span class="pill pill-emerald">In</span>`;
        return `<span class="pill pill-rose">Out</span>`;
    }
    function renderWorklistEmpty(){
        const el = document.getElementById('worklist');
        if(!el) return;
        el.innerHTML = `
            <div class="glass p-4 rounded-lg border border-dashed border-slate-600">
              <div class="flex items-center justify-between">
                <div>
                  <div class="font-semibold">No results for current mode</div>
                  <div class="text-xs opacity-80">Try Balanced Growth or relax filters (+0.1 LR, +20% premium band)</div>
                </div>
                <div class="flex items-center gap-2">
                  <button id="btn_switch_bal" class="pill pill-sub">Switch to Balanced Growth</button>
                  <button id="btn_relax" class="pill pill-sub">Relax Filters</button>
                </div>
              </div>
            </div>`;
        document.getElementById('btn_switch_bal')?.addEventListener('click', () => {
            setActiveMode('balanced_growth');
            const sel = document.getElementById('home_mode');
            if (sel) sel.value = 'balanced_growth';
            loadHome();
            toast('Switched to Balanced Growth mode', 'success');
        });
        document.getElementById('btn_relax')?.addEventListener('click', () => {
            toast('Relaxing filter criteria...', 'info');
            const currentMode = getActiveMode();
            localStorage.setItem('LAST_STRICT_MODE', currentMode);
            setActiveMode('loose_fits');
            const sel = document.getElementById('home_mode');
            if (sel) sel.value = 'loose_fits';
            loadHome().then(()=> toast('Filters relaxed - showing broader results', 'success'))
                     .catch(()=> toast('Could not relax filters', 'error'));
        });
    }

    function renderWorklistList(rows, mode){
        const el = document.getElementById('worklist');
        el.innerHTML = rows.map(r => `
            <a href="/detail/${r.id}?mode=${encodeURIComponent(mode)}" class="row ${r.target_opportunity ? 'target-opportunity-glow' : ''}">
              <div class="row-main">
                <div class="row-title">${r.account_name || "-"}</div>
                <div class="row-sub">${r.primary_risk_state || "-"} · ${r.line_of_business || "-"} · $${Math.round(r.total_premium || 0).toLocaleString()}</div>
              </div>
              <div class="row-badges">
                ${badge(r.appetite_status)}
                ${r.target_opportunity ? '<span class="pill pill-indigo">TOP</span>' : ''}
                <span class="chip">Score ${Number(r.priority_score || 0).toFixed(2)}</span>
              </div>
            </a>
        `).join("");
    }

    function renderWorklistCards(rows, mode){
        const el = document.getElementById('worklist');
        el.innerHTML = `
          <div class="worklist-cards">${rows.map(r => `
            <a href="/detail/${r.id}?mode=${encodeURIComponent(mode)}" class="work-card ${r.appetite_status?.toLowerCase() || ''} ${r.target_opportunity ? 'target-opportunity-glow' : ''}">
              <div class="work-card-head">
                <div class="work-card-title">${r.account_name || '-'}</div>
                <div class="work-card-badges">${badge(r.appetite_status)}</div>
              </div>
              <div class="work-card-sub">${r.primary_risk_state || '-'} · ${r.line_of_business || '-'} </div>
              <div class="work-card-meta">
                <span>$${Math.round(r.total_premium || 0).toLocaleString()} premium</span>
                <span>Score ${Number(r.priority_score || 0).toFixed(2)}</span>
              </div>
              ${r.target_opportunity ? '<div class="top-banner">TOP TARGET</div>' : ''}
            </a>`).join('')}
          </div>`;
    }

<<<<<<< HEAD
    function renderWorklistKanban(rows, mode){
        const el = document.getElementById('worklist');
        // group by appetite_status
        const groups = { TARGET: [], IN: [], OUT: [] };
        rows.forEach(r=>{ (groups[r.appetite_status]||groups.OUT).push(r); });
        // sort each group by priority_score desc and take top 8 across columns
        Object.keys(groups).forEach(k=> groups[k] = groups[k].sort((a,b)=> (b.priority_score||0)-(a.priority_score||0)).slice(0,8));
        const col = (k,label,emoji)=>`
          <div class="kanban-col">
            <div class="kanban-header">
              <div class="kanban-title">${emoji} ${label}</div>
              <div class="kanban-count">${groups[k].length}</div>
            </div>
            <div class="kanban-items">
              ${groups[k].map(r=>`
                <a href="/detail/${r.id}?mode=${encodeURIComponent(mode)}" class="kanban-card ${r.target_opportunity ? 'target-opportunity-glow' : ''}">
                  <div class="k-title">${r.account_name || '-'}</div>
                  <div class="k-sub">${r.primary_risk_state || '-'} · ${r.line_of_business || '-'}</div>
                  <div class="k-meta">
                    <span>$${Math.round(r.total_premium || 0).toLocaleString()}</span>
                    <span>Score ${Number(r.priority_score || 0).toFixed(1)}</span>
                  </div>
                </a>`).join('')}
            </div>
          </div>`;
        el.innerHTML = `<div class="kanban-board">${
            col('TARGET','Target','🎯') + col('IN','In-Appetite','✅') + col('OUT','Out','❌')
        }</div>`;
    }
=======

>>>>>>> b227df8c

    // Priority Accounts functionality
    let PRIORITY_ACCOUNTS_DATA = [];
    let PRIORITY_ACCOUNTS_PAGINATION = {
        page: 1,
        per_page: 20,
        total_count: 0,
        total_pages: 1,
        has_next: false,
        has_prev: false
    };
    let PRIORITY_ACCOUNTS_FILTERS = {
        state: '',
        status: '',
        min_premium: null,
        max_premium: null,
        search: '',
        sort_by: 'priority_score',
        sort_dir: 'desc'
    };

    async function loadPriorityAccounts(page = 1) {
        const tbody = document.getElementById("acct_body");
        if (!tbody) return;

        try {
            // Build query parameters
            const params = new URLSearchParams({
                page: page,
                per_page: PRIORITY_ACCOUNTS_PAGINATION.per_page,
                sort_by: PRIORITY_ACCOUNTS_FILTERS.sort_by,
                sort_dir: PRIORITY_ACCOUNTS_FILTERS.sort_dir
            });

            // Add filters if they exist
            if (PRIORITY_ACCOUNTS_FILTERS.state) params.append('state', PRIORITY_ACCOUNTS_FILTERS.state);
            if (PRIORITY_ACCOUNTS_FILTERS.status) params.append('status', PRIORITY_ACCOUNTS_FILTERS.status);
            if (PRIORITY_ACCOUNTS_FILTERS.min_premium) params.append('min_premium', PRIORITY_ACCOUNTS_FILTERS.min_premium);
            if (PRIORITY_ACCOUNTS_FILTERS.max_premium) params.append('max_premium', PRIORITY_ACCOUNTS_FILTERS.max_premium);
            if (PRIORITY_ACCOUNTS_FILTERS.search) params.append('q', PRIORITY_ACCOUNTS_FILTERS.search);

            // Show loading
            tbody.innerHTML = `
                <tr class="loading-row">
                    <td colspan="7">
                        <div class="loading-content">
                            <div class="skeleton-row" style="width: 100%; height: 3rem;"></div>
                            <div class="skeleton-row" style="width: 95%; height: 2.5rem;"></div>
                            <div class="skeleton-row" style="width: 98%; height: 2.5rem;"></div>
                            <div class="skeleton-row" style="width: 92%; height: 2.5rem;"></div>
                            <div class="skeleton-row" style="width: 97%; height: 2.5rem;"></div>
                        </div>
                    </td>
                </tr>
            `;

            // Fetch data
            const response = await fetchJSON(`/api/priority-accounts?${params}`);
            
            PRIORITY_ACCOUNTS_DATA = response.data || [];
            PRIORITY_ACCOUNTS_PAGINATION = response.pagination || PRIORITY_ACCOUNTS_PAGINATION;
            
            // Render table
            renderPriorityAccountsTable();
            
            // Update pagination controls
            updatePriorityAccountsPagination();
            
            // Update results count
            updatePriorityAccountsCount();

            // Note: keep overview KPIs sourced from home mode worklist, not this table,
            // to avoid conflicting counts.
            
        } catch (error) {
            console.error('Error loading priority accounts:', error);
            tbody.innerHTML = `
                <tr>
                    <td colspan="7" class="text-center text-red-400 py-8">
                        <div class="flex flex-col items-center gap-2">
                            <span class="text-2xl">⚠️</span>
                            <span>Failed to load priority accounts</span>
                            <button onclick="loadPriorityAccounts(1)" class="text-blue-400 hover:text-blue-300">
                                Try Again
                            </button>
                        </div>
                    </td>
                </tr>
            `;
        }
    }

    function renderPriorityAccountsTable() {
        const tbody = document.getElementById("acct_body");
        if (!tbody) return;

        if (!PRIORITY_ACCOUNTS_DATA.length) {
            tbody.innerHTML = `
                <tr>
                    <td colspan="7" class="text-center text-gray-400 py-8">
                        <div class="flex flex-col items-center gap-2">
                            <span class="text-3xl">🎯</span>
                            <span class="text-lg">No priority accounts found</span>
                            <span class="text-sm opacity-75">Try adjusting your filters</span>
                        </div>
                    </td>
                </tr>
            `;
            return;
        }

        const rows = PRIORITY_ACCOUNTS_DATA.map(account => {
            const statusEmoji = account.appetite_status === 'TARGET' ? '🎯' : 
                               account.appetite_status === 'IN' ? '✅' : '❌';
            const statusClass = account.appetite_status === 'TARGET' ? 'text-purple-400' : 
                               account.appetite_status === 'IN' ? 'text-green-400' : 'text-red-400';
            
            const priorityClass = account.priority_score >= 7 ? 'priority-high' : 
                                account.priority_score >= 4 ? 'priority-medium' : 'priority-low';
            
            const premiumFormatted = account.total_premium ? 
                new Intl.NumberFormat('en-US', { style: 'currency', currency: 'USD', minimumFractionDigits: 0 })
                    .format(account.total_premium) : '—';

            return `
                <tr class="table-row hover:bg-white/5 transition-all duration-200 ${account.target_opportunity ? 'target-opportunity-row' : ''}" data-account-id="${account.id}">
                    <td class="table-cell">
                        <div class="flex flex-col">
                            <span class="font-medium text-white">${account.account_name || '—'}</span>
                            <span class="text-sm text-gray-400">${account.line_of_business || '—'}</span>
                        </div>
                    </td>
                    <td class="table-cell">
                        <span class="status-badge ${statusClass} bg-opacity-20 px-2 py-1 rounded-md text-xs font-medium">
                            ${statusEmoji} ${account.appetite_status}
                        </span>
                        ${account.target_opportunity ? '<span class="ml-2 pill pill-indigo">TOP</span>' : ''}
                    </td>
                    <td class="table-cell">
                        <span class="font-mono text-emerald-400">${premiumFormatted}</span>
                    </td>
                    <td class="table-cell">
                        <span class="px-2 py-1 bg-gray-700 rounded text-xs font-medium">
                            ${account.primary_risk_state || '—'}
                        </span>
                    </td>
                    <td class="table-cell">
                        <span class="font-medium">${Math.round(account.winnability * 100)}%</span>
                    </td>
                    <td class="table-cell">
                        <span class="priority-score ${priorityClass} px-2 py-1 rounded-md text-xs font-bold">
                            ${account.priority_score.toFixed(1)}
                        </span>
                    </td>
                    <td class="table-cell">
                        <div class="flex gap-2">
                            <button 
                                onclick="viewAccountDetail(${account.id})" 
                                class="action-btn bg-blue-600 hover:bg-blue-500 text-white text-xs px-3 py-1 rounded transition-colors"
                                title="View Details">
                                View
                            </button>
                            <button 
                                onclick="explainAccount(${account.id})" 
                                class="action-btn bg-purple-600 hover:bg-purple-500 text-white text-xs px-3 py-1 rounded transition-colors"
                                title="AI Explanation">
                                Explain
                            </button>
                        </div>
                    </td>
                </tr>
            `;
        }).join('');

        tbody.innerHTML = rows;
    }

    function updatePriorityAccountsPagination() {
        const paginationInfo = document.querySelector('.pagination-info');
        const prevBtn = document.getElementById('prev_page');
        const nextBtn = document.getElementById('next_page');
        
        if (paginationInfo) {
            paginationInfo.textContent = `Page ${PRIORITY_ACCOUNTS_PAGINATION.page} of ${PRIORITY_ACCOUNTS_PAGINATION.total_pages}`;
        }
        
        if (prevBtn) {
            prevBtn.disabled = !PRIORITY_ACCOUNTS_PAGINATION.has_prev;
            prevBtn.onclick = () => {
                if (PRIORITY_ACCOUNTS_PAGINATION.has_prev) {
                    loadPriorityAccounts(PRIORITY_ACCOUNTS_PAGINATION.page - 1);
                }
            };
        }
        
        if (nextBtn) {
            nextBtn.disabled = !PRIORITY_ACCOUNTS_PAGINATION.has_next;
            nextBtn.onclick = () => {
                if (PRIORITY_ACCOUNTS_PAGINATION.has_next) {
                    loadPriorityAccounts(PRIORITY_ACCOUNTS_PAGINATION.page + 1);
                }
            };
        }
    }

    function updatePriorityAccountsCount() {
        const resultsCount = document.getElementById('results_count');
        const lastUpdated = document.getElementById('last_updated');
        
        if (resultsCount) {
            resultsCount.textContent = `${PRIORITY_ACCOUNTS_PAGINATION.total_count} priority accounts`;
        }
        
        if (lastUpdated) {
            lastUpdated.textContent = `Updated ${new Date().toLocaleTimeString()}`;
        }
    }

    // Priority account actions
    function viewAccountDetail(accountId) {
        window.location.href = `/detail/${accountId}`;
    }

    function explainAccount(accountId) {
        // Find the account data
        const account = PRIORITY_ACCOUNTS_DATA.find(a => a.id === accountId);
        if (!account) return;
        
        toast(`Explaining account "${account.account_name}"...`, 'info');
        
        fetchJSON(`/api/explain/${accountId}`, { method: 'POST' })
            .then(response => {
                if (response.explanation) {
                    showAccountExplanationModal(account, response.explanation);
                } else {
                    toast('No explanation available', 'warning');
                }
            })
            .catch(error => {
                console.error('Error explaining account:', error);
                toast('Failed to get explanation', 'error');
            });
    }

    function showAccountExplanationModal(account, explanation) {
        const modal = document.createElement('div');
        modal.className = 'fixed inset-0 bg-black bg-opacity-50 flex items-center justify-center z-50';
        modal.innerHTML = `
            <div class="bg-gray-800 rounded-lg p-6 max-w-2xl mx-4 max-h-96 overflow-y-auto">
                <div class="flex justify-between items-start mb-4">
                    <div>
                        <h3 class="text-xl font-bold text-white">Account Explanation</h3>
                        <p class="text-gray-400">${account.account_name}</p>
                    </div>
                    <button onclick="this.closest('.fixed').remove()" class="text-gray-400 hover:text-white">
                        ✕
                    </button>
                </div>
                <div class="prose prose-invert max-w-none">
                    <p class="text-gray-300">${explanation}</p>
                </div>
                <div class="mt-6 flex justify-end">
                    <button onclick="this.closest('.fixed').remove()" class="px-4 py-2 bg-blue-600 hover:bg-blue-500 text-white rounded transition-colors">
                        Close
                    </button>
                </div>
            </div>
        `;
        document.body.appendChild(modal);
    }

    // Enhanced utility functions for modern UI
    function exportOpportunities() {
        const modal = createExportModal();
        document.body.appendChild(modal);
    }

    function showBulkActions() {
        const modal = createBulkActionsModal();
        document.body.appendChild(modal);
    }

    function showAnalytics() {
        window.location.href = '/insights';
    }
    
    function openCommandPalette() {
        const palette = document.getElementById('command_palette');
        const input = document.getElementById('command_input');
        if (palette) {
            palette.classList.remove('hidden');
            input.focus();
        }
    }
    
    function showHelp() {
        const modal = createHelpModal();
        document.body.appendChild(modal);
    }
    
    // Modern modal creators
    function createExportModal() {
        const modal = document.createElement('div');
        modal.className = 'fixed inset-0 bg-black/50 flex items-center justify-center z-50 export-modal';
        modal.innerHTML = `
            <div class="glass-panel max-w-md mx-4 p-6">
                <div class="flex items-center justify-between mb-4">
                    <h3 class="text-lg font-semibold flex items-center gap-2">
                        <span>📊</span>
                        Export Data
                    </h3>
                    <button class="close-modal text-2xl hover:text-red-400">×</button>
                </div>
                <div class="space-y-4">
                    <div class="export-option active" data-format="csv">
                        <span class="option-icon">📄</span>
                        <span class="option-text">CSV Spreadsheet</span>
                        <span class="option-desc">For Excel analysis</span>
                    </div>
                    <div class="export-option" data-format="excel">
                        <span class="option-icon">📊</span>
                        <span class="option-text">Excel Workbook</span>
                        <span class="option-desc">With charts and formatting</span>
                    </div>
                    <div class="export-option" data-format="pdf">
                        <span class="option-icon">📋</span>
                        <span class="option-text">PDF Report</span>
                        <span class="option-desc">Executive summary</span>
                    </div>
                </div>
                <div class="flex justify-end gap-2 mt-6">
                    <button class="btn-cancel close-modal">Cancel</button>
                    <button class="btn-primary" onclick="performExport()">Export</button>
                </div>
            </div>
        `;
        
        modal.querySelectorAll('.close-modal').forEach(btn => {
            btn.onclick = () => modal.remove();
        });
        
        modal.querySelectorAll('.export-option').forEach(option => {
            option.onclick = () => {
                modal.querySelectorAll('.export-option').forEach(o => o.classList.remove('active'));
                option.classList.add('active');
            };
        });
        
        return modal;
    }
    
    function createBulkActionsModal() {
        const modal = document.createElement('div');
        modal.className = 'fixed inset-0 bg-black/50 flex items-center justify-center z-50 bulk-modal';
        modal.innerHTML = `
            <div class="glass-panel max-w-lg mx-4 p-6">
                <div class="flex items-center justify-between mb-4">
                    <h3 class="text-lg font-semibold flex items-center gap-2">
                        <span>⚡</span>
                        Bulk Actions
                    </h3>
                    <button class="close-modal text-2xl hover:text-red-400">×</button>
                </div>
                <div class="bulk-actions-grid">
                    <button class="bulk-action-btn">
                        <span class="action-icon">✅</span>
                        <span class="action-text">Mark as Reviewed</span>
                    </button>
                    <button class="bulk-action-btn">
                        <span class="action-icon">🎯</span>
                        <span class="action-text">Add to Targets</span>
                    </button>
                    <button class="bulk-action-btn">
                        <span class="action-icon">📧</span>
                        <span class="action-text">Send Notifications</span>
                    </button>
                    <button class="bulk-action-btn">
                        <span class="action-icon">📊</span>
                        <span class="action-text">Generate Reports</span>
                    </button>
                    <button class="bulk-action-btn">
                        <span class="action-icon">🏷️</span>
                        <span class="action-text">Apply Tags</span>
                    </button>
                    <button class="bulk-action-btn">
                        <span class="action-icon">🗂️</span>
                        <span class="action-text">Archive Items</span>
                    </button>
                </div>
                <div class="flex justify-end mt-6">
                    <button class="btn-cancel close-modal">Close</button>
                </div>
            </div>
        `;
        
        modal.querySelectorAll('.close-modal').forEach(btn => {
            btn.onclick = () => modal.remove();
        });
        
        modal.querySelectorAll('.bulk-action-btn').forEach(btn => {
            btn.onclick = () => {
                toast('Bulk action executed', 'success');
                modal.remove();
            };
        });
        
        return modal;
    }
    
    function createHelpModal() {
        const modal = document.createElement('div');
        modal.className = 'fixed inset-0 bg-black/50 flex items-center justify-center z-50 help-modal';
        modal.innerHTML = `
            <div class="glass-panel max-w-2xl mx-4 p-6 max-h-[80vh] overflow-y-auto">
                <div class="flex items-center justify-between mb-4">
                    <h3 class="text-lg font-semibold flex items-center gap-2">
                        <span>❓</span>
                        Help & Shortcuts
                    </h3>
                    <button class="close-modal text-2xl hover:text-red-400">×</button>
                </div>
                <div class="help-content space-y-6">
                    <div class="help-section">
                        <h4 class="font-semibold mb-2">Keyboard Shortcuts</h4>
                        <div class="shortcut-list">
                            <div class="shortcut-item">
                                <kbd>⌘K</kbd>
                                <span>Open command palette</span>
                            </div>
                            <div class="shortcut-item">
                                <kbd>⌘T</kbd>
                                <span>View target opportunities</span>
                            </div>
                            <div class="shortcut-item">
                                <kbd>⌘E</kbd>
                                <span>Export data</span>
                            </div>
                            <div class="shortcut-item">
                                <kbd>⌘R</kbd>
                                <span>Refresh dashboard</span>
                            </div>
                        </div>
                    </div>
                    <div class="help-section">
                        <h4 class="font-semibold mb-2">Dashboard Features</h4>
                        <ul class="feature-list">
                            <li>🎯 Priority scoring based on appetite and winnability</li>
                            <li>📊 Real-time portfolio analytics</li>
                            <li>🔍 Smart filtering and search</li>
                            <li>📈 Performance goal tracking</li>
                            <li>🤖 AI-powered insights</li>
                        </ul>
                    </div>
                </div>
                <div class="flex justify-end mt-6">
                    <button class="btn-primary close-modal">Got it</button>
                </div>
            </div>
        `;
        
        modal.querySelectorAll('.close-modal').forEach(btn => {
            btn.onclick = () => modal.remove();
        });
        
        return modal;
    }

    
    function performExport() {
        const activeFormat = document.querySelector('.export-option.active')?.dataset.format || 'csv';
        toast(`Exporting as ${activeFormat.toUpperCase()}...`, 'info');
        
        // Simulate export
        setTimeout(() => {
            toast(`Export completed: portfolio_data.${activeFormat}`, 'success');
            document.querySelector('.export-modal')?.remove();
        }, 2000);
    }

    async function populateHomeModes() {
        try {
            const j = await fetchJSON('/api/modes');
            const sel = document.getElementById('home_mode');
            if (sel && j && Array.isArray(j)) {
                // Add placeholder option first
                const options = ['<option value="" disabled selected>Mode</option>'];
                options.push(...j.map(m => `<option value="${m.key}">${m.label}</option>`));
                sel.innerHTML = options.join('');
                // Don't set a default value - let the placeholder show
            }
        } catch (e) {
            console.error('Failed to load modes:', e);
        }
    }

    // Event handlers
    const refreshBtn = document.getElementById("btn_refresh_home");
    if (refreshBtn) {
        refreshBtn.onclick = () => {
            fetchJSON("/api/refresh", { method: "POST" })
                .then(() => {
                    toast("Data refreshed", "success");
                    loadHome();
                })
                .catch((err) => toast("Refresh failed: " + err.message, "error"));
        };
    }



    const modeSelect = document.getElementById('home_mode');
    if (modeSelect) {
        modeSelect.addEventListener('change', (e) => {
            if (e.target.value && e.target.value !== "") {
                setActiveMode(e.target.value);
                updateModeChip();
                // Simulate a full dashboard refresh
                loadHome();
                // Also refresh the priority accounts table to keep UI consistent
                try { loadPriorityAccounts(1); } catch (_) {}
            }
        });
    }

    // Initialize page
    populateHomeModes().then(() => {
        loadHome();
        loadPriorityAccounts(); // Load priority accounts table
        updateModeChip();
    }).catch(() => {
        loadHome();
        loadPriorityAccounts(); // Load priority accounts table even if modes fail
        updateModeChip();
    });

    // React to global mode changes dispatched from the header
    window.addEventListener('MODE_CHANGED', (e) => {
        const m = (e?.detail && e.detail.mode) ? e.detail.mode : getActiveMode();
        try { const sel = document.getElementById('home_mode'); if (sel) sel.value = m; } catch {}
        loadHome();
        try { loadPriorityAccounts(1); } catch {}
    });

    // Priority Accounts Filter Controls
    function setupPriorityAccountsFilters() {
        // Table filter toggle
        const filtersBtn = document.getElementById('table_filters');
        const filtersBar = document.getElementById('filters_bar');
        if (filtersBtn && filtersBar) {
            filtersBtn.addEventListener('click', () => {
                filtersBar.classList.toggle('hidden');
            });
        }

        // Filter controls
        const statusFilter = document.getElementById('status_filter');
        const stateFilter = document.getElementById('state_filter');
        const searchFilter = document.getElementById('search_filter');
        const applyBtn = document.querySelector('.filter-apply-btn');
        const clearBtn = document.querySelector('.filter-clear-btn');

        if (applyBtn) {
            applyBtn.addEventListener('click', () => {
                PRIORITY_ACCOUNTS_FILTERS.status = statusFilter?.value || '';
                PRIORITY_ACCOUNTS_FILTERS.state = stateFilter?.value || '';
                PRIORITY_ACCOUNTS_FILTERS.search = searchFilter?.value || '';
                loadPriorityAccounts(1); // Reset to first page
            });
        }

        if (clearBtn) {
            clearBtn.addEventListener('click', () => {
                PRIORITY_ACCOUNTS_FILTERS = {
                    state: '',
                    status: '',
                    min_premium: null,
                    max_premium: null,
                    search: '',
                    sort_by: 'priority_score',
                    sort_dir: 'desc'
                };
                if (statusFilter) statusFilter.value = '';
                if (stateFilter) stateFilter.value = '';
                if (searchFilter) searchFilter.value = '';
                loadPriorityAccounts(1);
            });
        }

        // Search on Enter key
        if (searchFilter) {
            searchFilter.addEventListener('keydown', (e) => {
                if (e.key === 'Enter') {
                    PRIORITY_ACCOUNTS_FILTERS.search = searchFilter.value || '';
                    loadPriorityAccounts(1);
                }
            });
        }

        // Table sorting
        document.querySelectorAll('.table-head .sortable').forEach(th => {
            th.addEventListener('click', () => {
                const sortKey = th.dataset.sort;
                if (!sortKey) return;

                // Toggle sort direction if same column
                if (PRIORITY_ACCOUNTS_FILTERS.sort_by === sortKey) {
                    PRIORITY_ACCOUNTS_FILTERS.sort_dir = PRIORITY_ACCOUNTS_FILTERS.sort_dir === 'desc' ? 'asc' : 'desc';
                } else {
                    PRIORITY_ACCOUNTS_FILTERS.sort_by = sortKey;
                    PRIORITY_ACCOUNTS_FILTERS.sort_dir = 'desc'; // Default to desc for new column
                }

                // Update sort indicators
                document.querySelectorAll('.table-head .sort-icon').forEach(icon => {
                    icon.textContent = '↕';
                });
                
                const sortIcon = th.querySelector('.sort-icon');
                if (sortIcon) {
                    sortIcon.textContent = PRIORITY_ACCOUNTS_FILTERS.sort_dir === 'desc' ? '↓' : '↑';
                }

                loadPriorityAccounts(1);
            });
        });
    }

    // Call setup after DOM is ready
    setTimeout(setupPriorityAccountsFilters, 100);

    // Legacy persona functions for compatibility
    function gatherAnswers() {
        const con = document.getElementById("ans_con_list")?.value || "";
        const ans = {
            aggressiveness: Number(document.getElementById("ans_aggr")?.value || 5),
            objective: document.getElementById("ans_obj")?.value || "balance",
            premium_lo: Number(document.getElementById("ans_prem_lo")?.value || 75000),
            premium_hi: Number(document.getElementById("ans_prem_hi")?.value || 1500000),
            max_lr: Number(document.getElementById("ans_lr")?.value || 0.65),
            tiv_max: Number(document.getElementById("ans_tiv")?.value || 150000000),
            new_only: !!document.getElementById("ans_new_only")?.checked,
            strict_construction: !!document.getElementById("ans_good_con")?.checked,
            construction_pref: con ? con.split(',').map(s => s.trim()).filter(Boolean) : [],
            comments: document.getElementById("ans_comments")?.value || "",
        };
        try { localStorage.setItem('personaAnswers', JSON.stringify(ans)); } catch (e) {}
        return ans;
    }

    // Enhanced keyboard shortcuts and command palette
    document.addEventListener('keydown', (e) => {
        // Command/Ctrl key combinations
        if (e.metaKey || e.ctrlKey) {
            switch(e.key) {
                case 'k':
                    e.preventDefault();
                    openCommandPalette();
                    break;
                case 't':
                    e.preventDefault();
                    window.location.href = '/submissions?status=TARGET';
                    break;
                case 'e':
                    e.preventDefault();
                    exportOpportunities();
                    break;
                case 'r':
                    e.preventDefault();
                    fetchJSON("/api/refresh", { method: "POST" })
                        .then(() => {
                            toast("Data refreshed", "success");
                            loadHome();
                        })
                        .catch((err) => toast("Refresh failed: " + err.message, "error"));
                    break;
            }
        }
        
        // ESC key to close command palette
        if (e.key === 'Escape') {
            const palette = document.getElementById('command_palette');
            if (palette && !palette.classList.contains('hidden')) {
                palette.classList.add('hidden');
            }
        }
    });
    
    // Command palette functionality
    function setupCommandPalette() {
        const input = document.getElementById('command_input');
        const results = document.getElementById('command_results');
        
        if (!input || !results) return;
        
        input.addEventListener('input', (e) => {
            const query = e.target.value.toLowerCase();
            filterCommandResults(query);
        });
        
        // Handle command execution
        results.addEventListener('click', (e) => {
            const item = e.target.closest('.command-item');
            if (item) {
                const action = item.dataset.action;
                executeCommand(action);
                document.getElementById('command_palette').classList.add('hidden');
                input.value = '';
            }
        });
    }
    
    function filterCommandResults(query) {
        const items = document.querySelectorAll('.command-item');
        items.forEach(item => {
            const text = item.querySelector('.command-item-text').textContent.toLowerCase();
            const visible = text.includes(query) || query === '';
            item.style.display = visible ? 'flex' : 'none';
        });
    }
    
    function executeCommand(action) {
        switch(action) {
            case 'goto-targets':
                window.location.href = '/submissions?status=TARGET';
                break;
            case 'export-data':
                exportOpportunities();
                break;
            case 'refresh-data':
                fetchJSON("/api/refresh", { method: "POST" })
                    .then(() => {
                        toast("Data refreshed", "success");
                        loadHome();
                    })
                    .catch((err) => toast("Refresh failed: " + err.message, "error"));
                break;
            case 'goto-submissions':
                window.location.href = '/submissions';
                break;
            case 'goto-insights':
                window.location.href = '/insights';
                break;
            default:
                toast('Command executed: ' + action, 'info');
        }
    }
    
    // Enhanced UI interactions
    function setupModernInteractions() {
        // Metric card interactions
        document.querySelectorAll('.metric-card-enhanced').forEach(card => {
            card.addEventListener('click', () => {
                const metric = card.dataset.metric;
                let filter = '';
                switch(metric) {
                    case 'target':
                        filter = '?status=TARGET';
                        break;
                    case 'in':
                        filter = '?status=IN';
                        break;
                    case 'out':
                        filter = '?status=OUT';
                        break;
                    case 'total':
                        filter = '';
                        break;
                }
                window.location.href = '/submissions' + filter;
            });
        });
        
        // View toggle functionality: switch rendering modes
        const current = getWorklistView();
        setWorklistView(current); // sync active state on load
        document.querySelectorAll('.view-btn').forEach(btn => {
            btn.addEventListener('click', () => {
                const view = btn.dataset.view;
                setWorklistView(view);
                const rows = window._worklistRows || [];
                const mode = document.getElementById('home_mode')?.value || getActiveMode();
                renderWorklistRows(rows, mode);
            });
        });
        
        // Filter chips
        document.querySelectorAll('.filter-chip').forEach(chip => {
            chip.addEventListener('click', () => {
                document.querySelectorAll('.filter-chip').forEach(c => c.classList.remove('active'));
                chip.classList.add('active');
                const filter = chip.dataset.filter;
                // Apply filter logic here
                toast(`Applied ${filter} filter`, 'info');
            });
        });
        
        // Table controls
        const filtersBtn = document.getElementById('table_filters');
        const filtersBar = document.getElementById('filters_bar');
        if (filtersBtn && filtersBar) {
            filtersBtn.addEventListener('click', () => {
                filtersBar.classList.toggle('hidden');
            });
        }
        
        // Counters animate on first paint only via initial dataset
    }
    
    function animateCounters() {
        document.querySelectorAll('.animate-counter').forEach(counter => {
            // Cancel any existing animation tied to this element
            try { if (counter.__timer) { clearInterval(counter.__timer); counter.__timer = null; } } catch(_) {}
            const cur = parseInt(counter.textContent) || 0;
            const target = parseInt(counter.dataset.target) || 0;
            const duration = 800; // quicker, snappier updates
            const steps = Math.max(1, Math.round(duration / 16));
            const delta = (target - cur) / steps;
            let i = 0; let val = cur;
            if (steps === 1) { counter.textContent = String(target); return; }
            counter.__timer = setInterval(() => {
                i += 1; val += delta;
                if (i >= steps) {
                    counter.textContent = String(target);
                    clearInterval(counter.__timer);
                    counter.__timer = null;
                } else {
                    counter.textContent = String(Math.round(val));
                }
            }, 16);
        });
    }
    
    // Auto-refresh functionality
    let autoH;
    function startAuto() {
        clearInterval(autoH);
        autoH = setInterval(() => {
            if (!document.hidden) {
                loadHome().catch((err) => console.error("Auto-refresh failed:", err));
            }
        }, 45000);
    }
    function stopAuto() {
        clearInterval(autoH);
    }
    
    document.addEventListener("visibilitychange", () => {
        if (document.hidden) stopAuto();
        else startAuto();
    });
    
    // Chart initialization and management
    function initializeCharts() {
        // Initialize trend chart
        initializeTrendChart();
        
        // Initialize donut chart
        initializeDonutChart();
        
        // Animate progress bars
        animateProgressBars();
    }

    function initializeTrendChart() {
        const canvas = document.getElementById('portfolioTrendChart');
        if (!canvas) return;
        
        const ctx = canvas.getContext('2d');
        const width = canvas.width;
        const height = canvas.height;
        
        // Clear canvas
        ctx.clearRect(0, 0, width, height);
        
        // Sample data for the trend line
        const dataPoints = [45, 52, 48, 65, 59, 72, 68, 78, 85, 89, 95, 92];
        const maxValue = Math.max(...dataPoints);
        const minValue = Math.min(...dataPoints);
        const range = maxValue - minValue;
        
        // Create gradient
        const gradient = ctx.createLinearGradient(0, 0, 0, height);
        gradient.addColorStop(0, 'rgba(99, 102, 241, 0.8)');
        gradient.addColorStop(1, 'rgba(99, 102, 241, 0.1)');
        
        // Draw the trend line
        ctx.strokeStyle = '#6366f1';
        ctx.lineWidth = 2;
        ctx.lineCap = 'round';
        ctx.lineJoin = 'round';
        
        // Start path for line
        ctx.beginPath();
        const stepX = width / (dataPoints.length - 1);
        
        for (let i = 0; i < dataPoints.length; i++) {
            const x = i * stepX;
            const y = height - ((dataPoints[i] - minValue) / range) * height;
            
            if (i === 0) {
                ctx.moveTo(x, y);
            } else {
                ctx.lineTo(x, y);
            }
        }
        ctx.stroke();
        
        // Fill area under curve
        ctx.lineTo(width, height);
        ctx.lineTo(0, height);
        ctx.closePath();
        ctx.fillStyle = gradient;
        ctx.fill();
    }

    function initializeDonutChart() {
        const canvas = document.getElementById('riskDonutChart');
        if (!canvas) return;
        
        const ctx = canvas.getContext('2d');
        const centerX = canvas.width / 2;
        const centerY = canvas.height / 2;
        const radius = 35;
        const innerRadius = 25;
        
        // Data percentages
        const data = [
            { label: 'Target', value: 35, color: '#8b5cf6' },
            { label: 'In-Appetite', value: 45, color: '#10b981' },
            { label: 'Out-of-Appetite', value: 20, color: '#f43f5e' }
        ];
        
        let currentAngle = -Math.PI / 2; // Start at top
        
        data.forEach((segment, index) => {
            const sliceAngle = (segment.value / 100) * 2 * Math.PI;
            
            // Create gradient for each segment
            const gradient = ctx.createRadialGradient(centerX, centerY, innerRadius, centerX, centerY, radius);
            gradient.addColorStop(0, segment.color + '80');
            gradient.addColorStop(1, segment.color);
            
            // Draw segment
            ctx.beginPath();
            ctx.arc(centerX, centerY, radius, currentAngle, currentAngle + sliceAngle);
            ctx.arc(centerX, centerY, innerRadius, currentAngle + sliceAngle, currentAngle, true);
            ctx.closePath();
            
            ctx.fillStyle = gradient;
            ctx.fill();
            
            // Add subtle border
            ctx.strokeStyle = 'rgba(255, 255, 255, 0.2)';
            ctx.lineWidth = 1;
            ctx.stroke();
            
            currentAngle += sliceAngle;
        });
    }

    function animateProgressBars() {
        const progressBars = document.querySelectorAll('.progress-bar');
        
        progressBars.forEach((bar, index) => {
            const targetWidth = bar.style.width;
            bar.style.width = '0%';
            
            setTimeout(() => {
                bar.style.width = targetWidth;
            }, 200 + (index * 100)); // Stagger animations
        });
    }

    function setupChartInteractions() {
        // Chart tab switching
        document.querySelectorAll('.chart-tab').forEach(tab => {
            tab.addEventListener('click', () => {
                // Update active state
                document.querySelectorAll('.chart-tab').forEach(t => t.classList.remove('active'));
                tab.classList.add('active');
                
                // Simulate chart update
                const metric = tab.dataset.metric;
                window.toast(`Switched to ${metric} view`, 'info');
                
                // Redraw chart with animation
                setTimeout(() => {
                    initializeTrendChart();
                }, 200);
            });
        });
        
        // Chart hover effects
        const chartContainers = document.querySelectorAll('.trend-chart-container, .risk-distribution');
        chartContainers.forEach(container => {
            container.addEventListener('mouseenter', () => {
                container.style.transform = 'translateY(-2px)';
                container.style.boxShadow = '0 12px 32px rgba(0,0,0,0.25)';
            });
            
            container.addEventListener('mouseleave', () => {
                container.style.transform = 'translateY(0)';
                container.style.boxShadow = 'none';
            });
        });
    }

    // Show info icon next to sort only when "Priority Score" is selected
    function updatePrioritySortInfo(){
        const sel = document.getElementById('sort_mode');
        const info = document.getElementById('priority_sort_info');
        if (!sel || !info) return;
        info.style.display = (sel.value === 'priority') ? 'inline-flex' : 'none';
    }
    document.getElementById('sort_mode')?.addEventListener('change', updatePrioritySortInfo);
    // Initialize visibility on load
    updatePrioritySortInfo();

    // Initialize everything
    setupCommandPalette();
    setupModernInteractions();
    startAuto();
    
    // Initialize charts with delay for smoother loading
    setTimeout(() => {
        initializeCharts();
        setupChartInteractions();
        console.log('📊 Enhanced analytics and charts initialized');
    }, 1000);
</script>

<!-- Removed duplicate script block with orphaned code to prevent JS errors -->
{% endblock %}<|MERGE_RESOLUTION|>--- conflicted
+++ resolved
@@ -899,39 +899,7 @@
           </div>`;
     }
 
-<<<<<<< HEAD
-    function renderWorklistKanban(rows, mode){
-        const el = document.getElementById('worklist');
-        // group by appetite_status
-        const groups = { TARGET: [], IN: [], OUT: [] };
-        rows.forEach(r=>{ (groups[r.appetite_status]||groups.OUT).push(r); });
-        // sort each group by priority_score desc and take top 8 across columns
-        Object.keys(groups).forEach(k=> groups[k] = groups[k].sort((a,b)=> (b.priority_score||0)-(a.priority_score||0)).slice(0,8));
-        const col = (k,label,emoji)=>`
-          <div class="kanban-col">
-            <div class="kanban-header">
-              <div class="kanban-title">${emoji} ${label}</div>
-              <div class="kanban-count">${groups[k].length}</div>
-            </div>
-            <div class="kanban-items">
-              ${groups[k].map(r=>`
-                <a href="/detail/${r.id}?mode=${encodeURIComponent(mode)}" class="kanban-card ${r.target_opportunity ? 'target-opportunity-glow' : ''}">
-                  <div class="k-title">${r.account_name || '-'}</div>
-                  <div class="k-sub">${r.primary_risk_state || '-'} · ${r.line_of_business || '-'}</div>
-                  <div class="k-meta">
-                    <span>$${Math.round(r.total_premium || 0).toLocaleString()}</span>
-                    <span>Score ${Number(r.priority_score || 0).toFixed(1)}</span>
-                  </div>
-                </a>`).join('')}
-            </div>
-          </div>`;
-        el.innerHTML = `<div class="kanban-board">${
-            col('TARGET','Target','🎯') + col('IN','In-Appetite','✅') + col('OUT','Out','❌')
-        }</div>`;
-    }
-=======
-
->>>>>>> b227df8c
+
 
     // Priority Accounts functionality
     let PRIORITY_ACCOUNTS_DATA = [];
