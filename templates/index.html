--- conflicted
+++ resolved
@@ -796,7 +796,6 @@
         }</div>`;
     }
 
-<<<<<<< HEAD
     // Target Accounts functionality
     async function loadTargetAccounts() {
         const el = document.getElementById('target_accounts_list');
@@ -834,12 +833,6 @@
     // Target Accounts functionality
     let TARGET_ACCOUNTS_DATA = [];
     let TARGET_ACCOUNTS_PAGINATION = {
-=======
-    // Priority Accounts functionality
-    let PRIORITY_ACCOUNTS_DATA = [];
-    let PRIORITY_ACCOUNTS_STATES = [];
-    let PRIORITY_ACCOUNTS_PAGINATION = {
->>>>>>> 74f8d03b
         page: 1,
         per_page: 20,
         total_count: 0,
@@ -857,22 +850,7 @@
         sort_dir: 'desc'
     };
 
-<<<<<<< HEAD
     async function loadTargetAccountsTable(page = 1) {
-=======
-    function updateStateFilterOptions() {
-        const stateFilter = document.getElementById('state_filter');
-        if (!stateFilter) return;
-        const selected = stateFilter.value;
-        stateFilter.innerHTML = '<option value="">All States</option>' +
-            PRIORITY_ACCOUNTS_STATES.map(s => `<option value="${s}">${s}</option>`).join('');
-        if (selected && PRIORITY_ACCOUNTS_STATES.includes(selected)) {
-            stateFilter.value = selected;
-        }
-    }
-
-    async function loadPriorityAccounts(page = 1) {
->>>>>>> 74f8d03b
         const tbody = document.getElementById("acct_body");
         if (!tbody) return;
 
@@ -913,18 +891,8 @@
             // Fetch data
             const response = await fetchJSON(`/api/target-accounts?${params}`);
             
-<<<<<<< HEAD
             TARGET_ACCOUNTS_DATA = response.data || [];
             TARGET_ACCOUNTS_PAGINATION = response.pagination || TARGET_ACCOUNTS_PAGINATION;
-=======
-            PRIORITY_ACCOUNTS_DATA = response.data || [];
-            PRIORITY_ACCOUNTS_PAGINATION = response.pagination || PRIORITY_ACCOUNTS_PAGINATION;
-
-            if (!PRIORITY_ACCOUNTS_FILTERS.state) {
-                PRIORITY_ACCOUNTS_STATES = Array.from(new Set(PRIORITY_ACCOUNTS_DATA.map(a => a.primary_risk_state).filter(Boolean))).sort();
-                updateStateFilterOptions();
-            }
->>>>>>> 74f8d03b
             
             // Render table
             renderTargetAccountsTable();
@@ -1043,11 +1011,7 @@
         const nextBtn = document.getElementById('next_page');
         
         if (paginationInfo) {
-<<<<<<< HEAD
             paginationInfo.textContent = `Page ${TARGET_ACCOUNTS_PAGINATION.page} of ${TARGET_ACCOUNTS_PAGINATION.total_pages}`;
-=======
-            paginationInfo.textContent = `Page ${PRIORITY_ACCOUNTS_PAGINATION.page.toLocaleString()} of ${PRIORITY_ACCOUNTS_PAGINATION.total_pages.toLocaleString()}`;
->>>>>>> 74f8d03b
         }
         
         if (prevBtn) {
@@ -1074,11 +1038,7 @@
         const lastUpdated = document.getElementById('last_updated');
         
         if (resultsCount) {
-<<<<<<< HEAD
             resultsCount.textContent = `${TARGET_ACCOUNTS_PAGINATION.total_count} target accounts`;
-=======
-            resultsCount.textContent = `${PRIORITY_ACCOUNTS_PAGINATION.total_count.toLocaleString()} priority accounts`;
->>>>>>> 74f8d03b
         }
         
         if (lastUpdated) {
