<!DOCTYPE html>
<html lang="en">
    <head>
        <meta charset="utf-8" />
        <meta name="viewport" content="width=device-width,initial-scale=1" />
        <title>Appetizer-IQ Dashboard</title>
        <link rel="preconnect" href="https://fonts.googleapis.com">
        <link rel="preconnect" href="https://fonts.gstatic.com" crossorigin>
        <link href="https://fonts.googleapis.com/css2?family=Poppins:wght@200;300;400;500;600;700;800&display=swap" rel="stylesheet">
        <script src="https://cdn.tailwindcss.com"></script>
        <!-- Font Awesome for icons used across the app -->
        <link rel="stylesheet" href="https://cdnjs.cloudflare.com/ajax/libs/font-awesome/6.5.2/css/all.min.css" crossorigin="anonymous" referrerpolicy="no-referrer" />
        <script>
            tailwind.config = {
                theme: {
                    extend: {
                        fontFamily: {
                            'sans': ['Poppins', '-apple-system', 'BlinkMacSystemFont', 'Segoe UI', 'Roboto', 'sans-serif'],
                        },
                        fontWeight: {
                            'extra-light': '200',
                            'light': '300',
                            'normal': '400',
                            'medium': '500',
                            'semibold': '600',
                            'bold': '700',
                            'extrabold': '800'
                        }
                    }
                }
            }
        </script>
        <link
            href="{{ url_for('static', filename='css/main.css') }}"
            rel="stylesheet"
        />
    </head>
    <body class="bg-slate-950 text-slate-100 font-extra-light">
        <!-- Ambient background scene -->
        <div class="ambient-bg" aria-hidden="true"></div>

        

        <header class="navbar glass flex-shrink-0">
            <div
                class="mx-auto max-w-7xl px-4 py-4 flex items-center justify-between"
            >
                <div class="flex items-center gap-3">
                    <div class="logo">A</div>
                    <div class="text-xl font-bold tracking-tight">Appetizer-IQ</div>
                </div>
                <nav class="flex items-center gap-6 text-sm">
                    <a href="{{ url_for('home') }}" class="nav-link"
                        >Overview</a
                    >
                    <a href="{{ url_for('submissions') }}" class="nav-link"
                        >Submissions</a
                    >
                    <a href="{{ url_for('insights') }}" class="nav-link"
                        >Portfolio Insights</a
                    >
                    <!-- Global Mode Dropdown (advanced) -->
                    <div class="relative" id="global_mode_host">
                        <button id="global_mode_btn" class="chip hover-glow" aria-haspopup="true" aria-expanded="false">
                            <span class="opacity-80 mr-1">Mode:</span>
                            <span id="global_mode_label">—</span>
                            <span class="ml-1 opacity-70">▾</span>
                        </button>
                        <div id="global_mode_menu" class="absolute right-0 mt-2 w-[320px] glass dropdown-menu hidden shadow-xl" role="menu" aria-label="Select mode">
                            <div class="p-2 text-xs opacity-80">Choose underwriting mode</div>
                            <div id="global_mode_list" class="p-2 pt-0 space-y-2"></div>
                            <div class="p-2 border-t border-white/10 flex items-center justify-between gap-2">
                                <div class="flex items-center gap-2">
                                  <div class="text-xs opacity-80">Persona</div>
                                  <button id="btn_persona_save" class="pill pill-sub hover-glow text-xs" title="Save current persona">Save</button>
                                </div>
                                <button id="btn_persona_global" class="pill pill-sub hover-glow text-xs">Build Persona</button>
                            </div>
                        </div>
                    </div>

                    <!-- Vibe selector -->
                    <div class="relative" id="vibe_host">
                        <button id="vibe_btn" class="chip hover-glow" aria-haspopup="true" aria-expanded="false">
                            <span class="opacity-80 mr-1">Vibe:</span>
                            <span id="vibe_label">Aurora</span>
                            <span class="ml-1 opacity-70">▾</span>
                        </button>
                        <div id="vibe_menu" class="absolute right-0 mt-2 w-[280px] glass hidden shadow-xl" role="menu" aria-label="Select vibe">
                            <div class="p-2 text-xs opacity-80 text-center">Choose your vibe</div>
                            <div id="vibe_list" class="p-2 pt-0 grid grid-cols-5 gap-2 justify-items-center"></div>
                            <div class="p-2 border-t border-white/10">
                                <label class="lbl">Saturation</label>
                                <input id="vibe_sat" type="range" min="100" max="180" value="120" class="w-full"/>
                            </div>
                        </div>
                    </div>

                    <!-- User name chip -->
                    <div class="relative" id="user_host">
                        <button id="user_btn" class="user-chip hover-glow" aria-haspopup="true" aria-expanded="false">
                            <span id="user_avatar" class="user-avatar">U</span>
                            <span id="user_greet" class="opacity-90">Hello</span>
                            <span class="ml-1 opacity-70">▾</span>
                        </button>
                        <div id="user_menu" class="absolute right-0 mt-2 w-[280px] glass hidden shadow-xl" role="menu" aria-label="User settings">
                            <div class="p-2">
                                <label class="lbl">Display name</label>
                                <input id="user_name" class="inp w-full" placeholder="Your name"/>
                                <button id="user_save" class="btn btn-subtle mt-3 w-full">Save</button>
                            </div>
                        </div>
                    </div>
                </nav>
            </div>
        </header>
        <main id="page_main" class="flex-grow {% if full_width %}px-0{% else %}mx-auto max-w-7xl{% endif %} py-8 overflow-y-auto">
            {% block content %}{% endblock %}
        </main>
        <!-- Site-wide footer -->
        <footer class="site-footer glass">
            <div class="mx-auto max-w-7xl px-4 py-6 flex flex-col md:flex-row items-center justify-between gap-3">
                <div class="flex items-center gap-3">
                    <div class="logo">A</div>
                    <div class="text-sm opacity-90">Appetizer-IQ • Underwriting Dashboard</div>
                </div>
                <nav class="flex items-center gap-4 text-xs">
                    <a href="{{ url_for('home') }}" class="nav-link">Overview</a>
                    <a href="{{ url_for('submissions') }}" class="nav-link">Submissions</a>
                    <a href="{{ url_for('insights') }}" class="nav-link">Insights</a>
                </nav>
                <div class="text-xs opacity-70">© <span id="footer_year"></span> • Built for Hack the North</div>
            </div>
        </footer>
        <div id="toasts" class="toasts"></div>
        
        <!-- Floating AI Chat Assistant -->
        <div id="ai_assistant_float" class="ai-assistant-float">
            <div class="ai-pulse"></div>
            <i class="ai-icon fa-solid fa-robot"></i>
        </div>
        
        <!-- AI Chat Modal -->
        <div id="ai_chat_modal" class="ai-chat-modal">
            <div class="ai-chat-container">
                <div class="ai-chat-header">
                    <div class="ai-chat-header-left">
                        <div class="ai-chat-avatar">
                            <i class="fa-solid fa-robot"></i>
                        </div>
                        <div>
                            <div class="ai-chat-title">Appetizer-IQ Assistant</div>
                            <div class="ai-chat-subtitle">Powered by Gemini Flash 2.0</div>
                        </div>
                    </div>
                    <button class="ai-chat-close" id="ai_chat_close">
                        <i class="fa-solid fa-times"></i>
                    </button>
                </div>
                
                <div class="ai-chat-messages" id="ai_chat_messages">
                    <div class="ai-message">
                        <div class="ai-message-avatar ai">
                            <i class="fa-solid fa-robot"></i>
                        </div>
                        <div class="ai-message-content">
                            <div class="ai-message-bubble ai">
                                Hi! I'm your Appetizer-IQ assistant. I can help you with underwriting analysis, explain risk assessments, and answer questions about your submissions. What would you like to know?
                            </div>
                            <div class="ai-message-time">Just now</div>
                        </div>
                    </div>
                    
                    <!-- Suggested Prompts -->
                    <div class="ai-suggested-prompts" id="ai_suggested_prompts">
                        <div class="ai-suggestions-title">Try asking:</div>
                        <div class="ai-suggestions-grid">
                            <button class="ai-suggestion-chip" data-prompt="Show me high-value targets in CA over $100k premium">
                                <i class="fa-solid fa-search"></i>
                                High-value CA targets
                            </button>
                            <button class="ai-suggestion-chip" data-prompt="Explain why submission #883 is out of appetite">
                                <i class="fa-solid fa-question-circle"></i>
                                Explain appetite status
                            </button>
                            <button class="ai-suggestion-chip" data-prompt="What are the top 5 priority submissions this week?">
                                <i class="fa-solid fa-star"></i>
                                Top priorities
                            </button>
                            <button class="ai-suggestion-chip" data-prompt="Analyze portfolio performance by state">
                                <i class="fa-solid fa-chart-bar"></i>
                                Portfolio analysis
                            </button>
                            <button class="ai-suggestion-chip" data-prompt="Show trends in new business submissions">
                                <i class="fa-solid fa-trending-up"></i>
                                New business trends
                            </button>
                            <button class="ai-suggestion-chip" data-prompt="Compare this month vs last month performance">
                                <i class="fa-solid fa-calendar-alt"></i>
                                Monthly comparison
                            </button>
                        </div>
                    </div>
                </div>
                
                <div class="ai-chat-input-area">
                    <div class="ai-chat-input-group">
                        <textarea 
                            id="ai_chat_input" 
                            class="ai-chat-input" 
                            placeholder="Ask me about submissions, risk analysis, or underwriting..."
                            rows="1"></textarea>
                        <button id="ai_chat_send" class="ai-chat-send" title="Send message (Enter)">
                            <i class="fa-solid fa-paper-plane"></i>
                        </button>
                    </div>
                    <div class="ai-chat-hint">
                        <span class="ai-chat-shortcut">Press <kbd>Enter</kbd> to send • <kbd>Shift + Enter</kbd> for new line</span>
                    </div>
                </div>
            </div>
        </div>
        
        <!-- Drag Helper -->
        <div id="ai_drag_helper" class="ai-drag-helper">Drag to move assistant</div>
        
        <!-- Global Persona Modal (available on all pages) -->
        <div id="persona_modal" class="overlay hidden">
            <div class="overlay-inner max-w-2xl flex flex-col max-h-[calc(100vh-2rem)]">
                <div class="flex items-center justify-between mb-4 flex-shrink-0">
                    <div>
                        <h3 class="text-xl font-semibold">Build Your Risk Appetite</h3>
                        <p class="text-sm opacity-70 mt-1">Let's create a personalized underwriting strategy</p>
                    </div>
                    <button id="persona_close" class="pill pill-sub">✕</button>
                </div>

                <!-- Progress Indicator -->
                <div class="mb-6 flex-shrink-0">
                    <div class="flex items-center justify-between mb-2">
                        <span class="text-xs font-medium">Progress</span>
                        <span id="progress_text" class="text-xs opacity-70">Step 1 of 8</span>
                    </div>
                    <div class="w-full bg-gradient-to-r from-slate-800/50 to-slate-700/50 rounded-full h-3 overflow-hidden shadow-inner border border-white/10">
                        <div id="progress_bar" class="h-full bg-gradient-to-r from-emerald-400 via-blue-500 to-purple-600 rounded-full transition-all duration-700 ease-out shadow-lg relative" style="width: 12.5%;">
                            <div class="absolute inset-0 bg-gradient-to-r from-white/30 via-white/20 to-transparent rounded-full"></div>
                            <div class="absolute inset-0 bg-gradient-to-b from-white/20 to-transparent rounded-full"></div>
                        </div>
                    </div>
                </div>

                <!-- Step Container -->
                <div id="persona_steps" class="flex-grow overflow-y-auto mb-6 min-h-0">
                    
                    <!-- Step 1: Risk Posture -->
                    <div class="persona-step active" data-step="1">
                        <div class="text-center mb-8">
                            <div class="w-16 h-16 mx-auto mb-4 bg-gradient-to-br from-indigo-500 to-purple-600 rounded-full flex items-center justify-center text-2xl">
                                🎯
                            </div>
                            <h4 class="text-lg font-semibold mb-2">What's your risk appetite?</h4>
                            <p class="text-sm opacity-70">How conservative or aggressive should we be with underwriting decisions?</p>
                        </div>
                        <div class="space-y-4">
                            <div class="text-center">
                                <div class="flex justify-between text-xs opacity-60 mb-2">
                                    <span>Conservative</span>
                                    <span>Balanced</span>
                                    <span>Aggressive</span>
                                </div>
                                <input id="ans_aggr" type="range" min="1" max="5" value="3" class="w-full h-3 bg-white/10 rounded-lg appearance-none slider"/>
                                <div id="aggr_display" class="mt-3 text-center">
                                    <span class="text-lg font-semibold text-indigo-400">Balanced Approach</span>
                                    <p class="text-xs opacity-70 mt-1">Moderate risk tolerance with steady returns</p>
                                </div>
                            </div>
                        </div>
                    </div>

                    <!-- Step 2: Primary Objective -->
                    <div class="persona-step" data-step="2">
                        <div class="text-center mb-8">
                            <div class="w-16 h-16 mx-auto mb-4 bg-gradient-to-br from-green-500 to-teal-600 rounded-full flex items-center justify-center text-2xl">
                                📊
                            </div>
                            <h4 class="text-lg font-semibold mb-2">What's your primary goal?</h4>
                            <p class="text-sm opacity-70">Choose your main focus for this underwriting strategy</p>
                        </div>
                        <div class="grid gap-3">
                            <label class="objective-card border border-white/20 rounded-lg p-4 cursor-pointer hover:border-indigo-400 transition-all">
                                <input type="radio" name="objective" value="balance" checked class="sr-only"/>
                                <div class="flex items-center gap-3">
                                    <span class="text-2xl">⚖️</span>
                                    <div>
                                        <div class="font-semibold">Balanced Growth</div>
                                        <div class="text-xs opacity-70">Steady mix of premium and win rate</div>
                                    </div>
                                </div>
                            </label>
                            <label class="objective-card border border-white/20 rounded-lg p-4 cursor-pointer hover:border-indigo-400 transition-all">
                                <input type="radio" name="objective" value="expected_premium" class="sr-only"/>
                                <div class="flex items-center gap-3">
                                    <span class="text-2xl">💰</span>
                                    <div>
                                        <div class="font-semibold">Premium Focus</div>
                                        <div class="text-xs opacity-70">Maximize expected premium income</div>
                                    </div>
                                </div>
                            </label>
                            <label class="objective-card border border-white/20 rounded-lg p-4 cursor-pointer hover:border-indigo-400 transition-all">
                                <input type="radio" name="objective" value="win_rate" class="sr-only"/>
                                <div class="flex items-center gap-3">
                                    <span class="text-2xl">🏆</span>
                                    <div>
                                        <div class="font-semibold">Win Rate</div>
                                        <div class="text-xs opacity-70">Focus on closing more deals</div>
                                    </div>
                                </div>
                            </label>
                            <label class="objective-card border border-white/20 rounded-lg p-4 cursor-pointer hover:border-indigo-400 transition-all">
                                <input type="radio" name="objective" value="freshness" class="sr-only"/>
                                <div class="flex items-center gap-3">
                                    <span class="text-2xl">🔄</span>
                                    <div>
                                        <div class="font-semibold">New Opportunities</div>
                                        <div class="text-xs opacity-70">Prioritize fresh submissions</div>
                                    </div>
                                </div>
                            </label>
                        </div>
                    </div>

                    <!-- Step 3: Premium Range -->
                    <div class="persona-step" data-step="3">
                        <div class="text-center mb-8">
                            <div class="w-16 h-16 mx-auto mb-4 bg-gradient-to-br from-yellow-500 to-orange-600 rounded-full flex items-center justify-center text-2xl">
                                💵
                            </div>
                            <h4 class="text-lg font-semibold mb-2">What premium range interests you?</h4>
                            <p class="text-sm opacity-70">Choose your sweet spot for deal size</p>
                        </div>
                        <div class="space-y-4">
                            <!-- Premium Range Presets -->
                            <div class="grid grid-cols-1 gap-3">
                                <label class="premium-card border border-white/20 rounded-lg p-4 cursor-pointer hover:border-indigo-400 transition-all">
                                    <input type="radio" name="premium_range" value="small" class="sr-only"/>
                                    <div class="flex items-center justify-between">
                                        <div class="flex items-center gap-3">
                                            <div class="w-10 h-10 bg-green-500/20 rounded-full flex items-center justify-center">
                                                <span class="text-green-400 font-bold text-sm">S</span>
                                            </div>
                                            <div>
                                                <div class="font-semibold">Small Deals</div>
                                                <div class="text-xs opacity-70">$50K - $150K</div>
                                            </div>
                                        </div>
                                        <div class="text-right text-xs opacity-60">
                                            <div>Volume play</div>
                                            <div class="text-green-400">Fast turnaround</div>
                                        </div>
                                    </div>
                                </label>
                                <label class="premium-card border border-white/20 rounded-lg p-4 cursor-pointer hover:border-indigo-400 transition-all">
                                    <input type="radio" name="premium_range" value="medium" checked class="sr-only"/>
                                    <div class="flex items-center justify-between">
                                        <div class="flex items-center gap-3">
                                            <div class="w-10 h-10 bg-blue-500/20 rounded-full flex items-center justify-center">
                                                <span class="text-blue-400 font-bold text-sm">M</span>
                                            </div>
                                            <div>
                                                <div class="font-semibold">Mid-Market</div>
                                                <div class="text-xs opacity-70">$100K - $500K</div>
                                            </div>
                                        </div>
                                        <div class="text-right text-xs opacity-60">
                                            <div>Balanced approach</div>
                                            <div class="text-blue-400">Sweet spot</div>
                                        </div>
                                    </div>
                                </label>
                                <label class="premium-card border border-white/20 rounded-lg p-4 cursor-pointer hover:border-indigo-400 transition-all">
                                    <input type="radio" name="premium_range" value="large" class="sr-only"/>
                                    <div class="flex items-center justify-between">
                                        <div class="flex items-center gap-3">
                                            <div class="w-10 h-10 bg-purple-500/20 rounded-full flex items-center justify-center">
                                                <span class="text-purple-400 font-bold text-sm">L</span>
                                            </div>
                                            <div>
                                                <div class="font-semibold">Enterprise</div>
                                                <div class="text-xs opacity-70">$500K - $2M</div>
                                            </div>
                                        </div>
                                        <div class="text-right text-xs opacity-60">
                                            <div>Premium focus</div>
                                            <div class="text-purple-400">High value</div>
                                        </div>
                                    </div>
                                </label>
                                <label class="premium-card border border-white/20 rounded-lg p-4 cursor-pointer hover:border-indigo-400 transition-all">
                                    <input type="radio" name="premium_range" value="custom" class="sr-only"/>
                                    <div class="flex items-center justify-between">
                                        <div class="flex items-center gap-3">
                                            <div class="w-10 h-10 bg-orange-500/20 rounded-full flex items-center justify-center">
                                                <span class="text-orange-400 font-bold text-sm">?</span>
                                            </div>
                                            <div>
                                                <div class="font-semibold">Custom Range</div>
                                                <div class="text-xs opacity-70">Set your own limits</div>
                                            </div>
                                        </div>
                                        <div class="text-right text-xs opacity-60">
                                            <div>Flexible</div>
                                            <div class="text-orange-400">Tailored</div>
                                        </div>
                                    </div>
                                </label>
                            </div>
                            
                            <!-- Custom Range Inputs (shown when custom is selected) -->
                            <div id="custom_premium_inputs" class="hidden mt-4 p-4 bg-white/5 rounded-lg">
                                <div class="grid grid-cols-2 gap-4">
                                    <div>
                                        <label class="lbl mb-2 text-xs">Minimum</label>
                                        <input id="ans_prem_lo" type="number" class="inp w-full" placeholder="100,000" value="100000"/>
                                    </div>
                                    <div>
                                        <label class="lbl mb-2 text-xs">Maximum</label>
                                        <input id="ans_prem_hi" type="number" class="inp w-full" placeholder="1,500,000" value="1500000"/>
                                    </div>
                                </div>
                            </div>
                            
                            <!-- Smart Insights -->
                            <div id="premium_insight" class="mt-4 p-3 bg-indigo-500/10 rounded-lg border border-indigo-400/20">
                                <div class="flex items-start gap-2">
                                    <span class="text-indigo-400 text-sm">💡</span>
                                    <div class="text-xs">
                                        <div class="font-medium text-indigo-400">Mid-market insight</div>
                                        <div class="opacity-80 mt-1">This range typically sees 65% win rates and offers good risk-return balance for commercial property.</div>
                                    </div>
                                </div>
                            </div>
                        </div>
                    </div>

                    <!-- Step 4: Loss Tolerance -->
                    <div class="persona-step" data-step="4">
                        <div class="text-center mb-8">
                            <div class="w-16 h-16 mx-auto mb-4 bg-gradient-to-br from-red-500 to-pink-600 rounded-full flex items-center justify-center text-2xl">
                                🔥
                            </div>
                            <h4 class="text-lg font-semibold mb-2">How much risk can you handle?</h4>
                            <p class="text-sm opacity-70">Set your loss ratio comfort zone</p>
                        </div>
                        <div class="space-y-6">
                            <!-- Visual Risk Meter -->
                            <div class="relative">
                                <div class="flex justify-between text-xs opacity-60 mb-3">
                                    <span>🛡️ Very Safe</span>
                                    <span>⚖️ Balanced</span>
                                    <span>🎯 Aggressive</span>
                                </div>
                                <div class="relative">
                                    <div class="w-full h-4 bg-gradient-to-r from-green-500/30 via-yellow-500/30 to-red-500/30 rounded-full"></div>
                                    <input id="ans_lr" type="range" min="0.4" max="1.0" step="0.05" value="0.65" class="absolute inset-0 w-full h-4 bg-transparent appearance-none slider-overlay"/>
                                </div>
                                <div id="lr_display" class="mt-4 text-center">
                                    <span class="text-2xl font-bold text-yellow-400">65%</span>
                                    <p class="text-sm opacity-70 mt-1 font-medium">Balanced risk tolerance</p>
                                </div>
                            </div>
                            
                            <!-- Risk Context Cards -->
                            <div class="grid grid-cols-3 gap-2 text-xs">
                                <div class="p-3 bg-green-500/10 rounded-lg border border-green-400/20 text-center">
                                    <div class="text-green-400 font-bold">40-50%</div>
                                    <div class="opacity-80">Conservative</div>
                                </div>
                                <div class="p-3 bg-yellow-500/10 rounded-lg border border-yellow-400/20 text-center">
                                    <div class="text-yellow-400 font-bold">55-70%</div>
                                    <div class="opacity-80">Industry Avg</div>
                                </div>
                                <div class="p-3 bg-red-500/10 rounded-lg border border-red-400/20 text-center">
                                    <div class="text-red-400 font-bold">75%+</div>
                                    <div class="opacity-80">High Risk</div>
                                </div>
                            </div>
                            
                            <!-- Dynamic Insight -->
                            <div id="lr_insight" class="p-3 bg-yellow-500/10 rounded-lg border border-yellow-400/20">
                                <div class="flex items-start gap-2">
                                    <span class="text-yellow-400 text-sm">⚖️</span>
                                    <div class="text-xs">
                                        <div class="font-medium text-yellow-400">Balanced approach</div>
                                        <div class="opacity-80 mt-1">This loss ratio target aligns well with industry standards while maintaining healthy profitability.</div>
                                    </div>
                                </div>
                            </div>
                        </div>
                    </div>

                    <!-- Step 5: TIV Ceiling -->
                    <div class="persona-step" data-step="5">
                        <div class="text-center mb-8">
                            <div class="w-16 h-16 mx-auto mb-4 bg-gradient-to-br from-blue-500 to-cyan-600 rounded-full flex items-center justify-center text-2xl">
                                🏢
                            </div>
                            <h4 class="text-lg font-semibold mb-2">What property sizes will you consider?</h4>
                            <p class="text-sm opacity-70">Choose your comfort level for property values</p>
                        </div>
                        <div class="space-y-4">
                            <!-- Visual Property Size Options -->
                            <div class="grid grid-cols-1 gap-3">
                                <label class="tiv-card border border-white/20 rounded-lg p-4 cursor-pointer hover:border-indigo-400 transition-all">
                                    <input type="radio" name="tiv_size" value="small_business" class="sr-only"/>
                                    <div class="flex items-center gap-4">
                                        <div class="flex-shrink-0">
                                            <div class="w-12 h-8 bg-gradient-to-t from-green-500 to-green-300 rounded" style="background: linear-gradient(to top, #10b981 20%, #34d399 100%)"></div>
                                        </div>
                                        <div class="flex-grow">
                                            <div class="flex items-center justify-between">
                                                <div>
                                                    <div class="font-semibold">Small Business Properties</div>
                                                    <div class="text-xs opacity-70">Strip malls, small warehouses</div>
                                                </div>
                                                <div class="text-right text-xs opacity-60">
                                                    <div class="font-medium">Up to $25M</div>
                                                    <div class="text-green-400">Lower risk</div>
                                                </div>
                                            </div>
                                        </div>
                                    </div>
                                </label>
                                
                                <label class="tiv-card border border-white/20 rounded-lg p-4 cursor-pointer hover:border-indigo-400 transition-all">
                                    <input type="radio" name="tiv_size" value="mid_market" class="sr-only"/>
                                    <div class="flex items-center gap-4">
                                        <div class="flex-shrink-0">
                                            <div class="w-12 h-12 bg-gradient-to-t from-blue-500 to-blue-300 rounded" style="background: linear-gradient(to top, #3b82f6 20%, #60a5fa 100%)"></div>
                                        </div>
                                        <div class="flex-grow">
                                            <div class="flex items-center justify-between">
                                                <div>
                                                    <div class="font-semibold">Mid-Market Properties</div>
                                                    <div class="text-xs opacity-70">Office buildings, shopping centers</div>
                                                </div>
                                                <div class="text-right text-xs opacity-60">
                                                    <div class="font-medium">$25M - $100M</div>
                                                    <div class="text-blue-400">Balanced</div>
                                                </div>
                                            </div>
                                        </div>
                                    </div>
                                </label>

                                <label class="tiv-card border border-white/20 rounded-lg p-4 cursor-pointer hover:border-indigo-400 transition-all">
                                    <input type="radio" name="tiv_size" value="large_commercial" checked class="sr-only"/>
                                    <div class="flex items-center gap-4">
                                        <div class="flex-shrink-0">
                                            <div class="w-12 h-16 bg-gradient-to-t from-purple-500 to-purple-300 rounded" style="background: linear-gradient(to top, #8b5cf6 20%, #a78bfa 100%)"></div>
                                        </div>
                                        <div class="flex-grow">
                                            <div class="flex items-center justify-between">
                                                <div>
                                                    <div class="font-semibold">Large Commercial</div>
                                                    <div class="text-xs opacity-70">Corporate campuses, major facilities</div>
                                                </div>
                                                <div class="text-right text-xs opacity-60">
                                                    <div class="font-medium">$100M - $250M</div>
                                                    <div class="text-purple-400">Higher value</div>
                                                </div>
                                            </div>
                                        </div>
                                    </div>
                                </label>

                                <label class="tiv-card border border-white/20 rounded-lg p-4 cursor-pointer hover:border-indigo-400 transition-all">
                                    <input type="radio" name="tiv_size" value="jumbo" class="sr-only"/>
                                    <div class="flex items-center gap-4">
                                        <div class="flex-shrink-0">
                                            <div class="w-12 h-20 bg-gradient-to-t from-orange-500 to-orange-300 rounded" style="background: linear-gradient(to top, #f97316 20%, #fb923c 100%); box-shadow: 0 4px 12px rgba(249,115,22,0.3)"></div>
                                        </div>
                                        <div class="flex-grow">
                                            <div class="flex items-center justify-between">
                                                <div>
                                                    <div class="font-semibold">Trophy Assets</div>
                                                    <div class="text-xs opacity-70">Skyscrapers, mega developments</div>
                                                </div>
                                                <div class="text-right text-xs opacity-60">
                                                    <div class="font-medium">$250M+</div>
                                                    <div class="text-orange-400">Premium risk</div>
                                                </div>
                                            </div>
                                        </div>
                                    </div>
                                </label>
                            </div>
                            
                            <!-- Hidden input for actual TIV value -->
                            <input id="ans_tiv" type="hidden" value="150000000"/>
                            
                            <!-- Smart Context -->
                            <div id="tiv_insight" class="mt-4 p-3 bg-purple-500/10 rounded-lg border border-purple-400/20">
                                <div class="flex items-start gap-2">
                                    <span class="text-purple-400 text-sm">🎯</span>
                                    <div class="text-xs">
                                        <div class="font-medium text-purple-400">Large commercial sweet spot</div>
                                        <div class="opacity-80 mt-1">Properties in this range offer substantial premiums while remaining manageable from a risk perspective.</div>
                                    </div>
                                </div>
                            </div>
                        </div>
                    </div>

                    <!-- Step 6: Business Preferences -->
                    <div class="persona-step" data-step="6">
                        <div class="text-center mb-8">
                            <div class="w-16 h-16 mx-auto mb-4 bg-gradient-to-br from-purple-500 to-indigo-600 rounded-full flex items-center justify-center text-2xl">
                                🎯
                            </div>
                            <h4 class="text-lg font-semibold mb-2">Business preferences</h4>
                            <p class="text-sm opacity-70">Fine-tune your underwriting focus</p>
                        </div>
                        <div class="space-y-6">
                            <label class="preference-card border border-white/20 rounded-lg p-4 cursor-pointer hover:border-indigo-400 transition-all flex items-center gap-4">
                                <input id="ans_new_only" type="checkbox" checked class="w-5 h-5"/>
                                <div>
                                    <div class="font-semibold">New Business Only</div>
                                    <div class="text-xs opacity-70">Focus on fresh opportunities, skip renewals</div>
                                </div>
                            </label>
                            <label class="preference-card border border-white/20 rounded-lg p-4 cursor-pointer hover:border-indigo-400 transition-all flex items-center gap-4">
                                <input id="ans_good_con" type="checkbox" class="w-5 h-5"/>
                                <div>
                                    <div class="font-semibold">Prefer Quality Construction</div>
                                    <div class="text-xs opacity-70">Prioritize fire-resistant and non-combustible buildings</div>
                                </div>
                            </label>
                            <div>
                                <label class="lbl mb-2">Construction Preferences (optional)</label>
                                <input id="ans_con_list" class="inp w-full" placeholder="e.g. Fire Resistive, Masonry Non-Combustible"/>
                                <div class="text-xs opacity-50 mt-1">Comma-separated list of preferred construction types</div>
                            </div>
                        </div>
                    </div>

                    <!-- Step 7: Final Comments -->
                    <div class="persona-step" data-step="7">
                        <div class="text-center mb-8">
                            <div class="w-16 h-16 mx-auto mb-4 bg-gradient-to-br from-green-500 to-emerald-600 rounded-full flex items-center justify-center text-2xl">
                                💭
                            </div>
                            <h4 class="text-lg font-semibold mb-2">Any special instructions?</h4>
                            <p class="text-sm opacity-70">Add specific guidance for your underwriting strategy</p>
                        </div>
                        <div class="space-y-4">
                            <textarea id="ans_comments" class="inp w-full h-32 resize-none" placeholder="e.g. Focus on West Coast opportunities but watch for earthquake exposure. Prioritize buildings with modern fire safety systems..."></textarea>
                            <div class="text-xs opacity-50">Optional: Provide any additional context or specific requirements</div>
                        </div>
                    </div>

                    <!-- Step 8: Summary & Preview -->
                    <div class="persona-step" data-step="8">
                        <div class="text-center mb-8">
                            <div class="w-16 h-16 mx-auto mb-4 bg-gradient-to-br from-indigo-500 to-purple-600 rounded-full flex items-center justify-center text-2xl">
                                🎯
                            </div>
                            <h4 class="text-lg font-semibold mb-2">Your Risk Appetite Profile</h4>
                            <p class="text-sm opacity-70">Review your preferences before we build your custom strategy</p>
                        </div>
                        <div class="space-y-4">
                            <!-- Profile Summary Cards -->
                            <div class="grid grid-cols-2 gap-4">
                                <div class="p-4 bg-white/5 rounded-lg border border-white/10">
                                    <div class="text-xs opacity-60 mb-1">Risk Approach</div>
                                    <div id="summary_risk" class="font-semibold text-indigo-400">Balanced Approach</div>
                                </div>
                                <div class="p-4 bg-white/5 rounded-lg border border-white/10">
                                    <div class="text-xs opacity-60 mb-1">Primary Goal</div>
                                    <div id="summary_goal" class="font-semibold text-green-400">Balanced Growth</div>
                                </div>
                                <div class="p-4 bg-white/5 rounded-lg border border-white/10">
                                    <div class="text-xs opacity-60 mb-1">Premium Focus</div>
                                    <div id="summary_premium" class="font-semibold text-yellow-400">Mid-Market</div>
                                </div>
                                <div class="p-4 bg-white/5 rounded-lg border border-white/10">
                                    <div class="text-xs opacity-60 mb-1">Property Size</div>
                                    <div id="summary_property" class="font-semibold text-blue-400">Large Commercial</div>
                                </div>
                            </div>
                            
                            <!-- Expected Impact -->
                            <div class="p-4 bg-gradient-to-r from-indigo-500/10 to-purple-500/10 rounded-lg border border-indigo-400/20">
                                <div class="text-center mb-3">
                                    <div class="text-sm font-medium text-indigo-400">Expected Portfolio Impact</div>
                                </div>
                                <div class="grid grid-cols-3 gap-4 text-center">
                                    <div>
                                        <div id="impact_win_rate" class="text-lg font-bold text-green-400">~72%</div>
                                        <div class="text-xs opacity-70">Est. Win Rate</div>
                                    </div>
                                    <div>
                                        <div id="impact_avg_premium" class="text-lg font-bold text-blue-400">~$385K</div>
                                        <div class="text-xs opacity-70">Avg. Premium</div>
                                    </div>
                                    <div>
                                        <div id="impact_risk_multiple" class="text-lg font-bold text-purple-400">~1.3x</div>
                                        <div class="text-xs opacity-70">Risk Multiple</div>
                                    </div>
                                </div>
                            </div>
                            
                            <!-- AI Enhancement Preview -->
                            <div class="p-4 bg-gradient-to-r from-pink-500/10 to-orange-500/10 rounded-lg border border-pink-400/20">
                                <div class="flex items-center gap-2 mb-2">
                                    <span class="text-lg">🤖</span>
                                    <div class="text-sm font-medium text-pink-400">AI Enhancement Available</div>
                                </div>
                                <div class="text-xs opacity-80">Our AI can analyze market data and suggest additional optimizations based on your preferences.</div>
                            </div>
                        </div>
                    </div>

                </div>

                <!-- Navigation -->
                <div class="flex items-center justify-between flex-shrink-0">
                    <button id="btn_prev" class="btn btn-subtle" disabled>← Previous</button>
                    <div class="flex gap-2">
                        <button id="persona_seed" class="btn-subtle btn hidden">Seed Only</button>
                        <button id="btn_next" class="btn">Next →</button>
                        <button id="persona_submit" class="btn hidden">🚀 Build with AI</button>
                    </div>
                </div>
                
                <div id="persona_status" class="text-xs opacity-60 mt-2 text-center flex-shrink-0"></div>
            </div>
        </div>

        <script src="{{ url_for('static', filename='js/app.js') }}"></script>
        <script src="{{ url_for('static', filename='js/shortcuts.js') }}"></script>
        
        <!-- AI Assistant Functionality -->
        <script>
            (function initAIAssistant() {
                const aiFloat = document.getElementById('ai_assistant_float');
                const aiModal = document.getElementById('ai_chat_modal');
                const aiClose = document.getElementById('ai_chat_close');
                const aiInput = document.getElementById('ai_chat_input');
                const aiSend = document.getElementById('ai_chat_send');
                const aiMessages = document.getElementById('ai_chat_messages');
                const dragHelper = document.getElementById('ai_drag_helper');
                
                let isDragging = false;
                let dragStartX = 0;
                let dragStartY = 0;
                let elementStartX = 0;
                let elementStartY = 0;
                let hasDragged = false;
                
                // Load saved position
                function loadPosition() {
                    const saved = localStorage.getItem('ai_assistant_position');
                    if (saved) {
                        try {
                            const pos = JSON.parse(saved);
                            aiFloat.style.left = pos.x + 'px';
                            aiFloat.style.bottom = pos.y + 'px';
                        } catch (e) {
                            // Use default position
                        }
                    }
                }
                
                // Save position
                function savePosition() {
                    const rect = aiFloat.getBoundingClientRect();
                    const pos = {
                        x: rect.left,
                        y: window.innerHeight - rect.bottom
                    };
                    localStorage.setItem('ai_assistant_position', JSON.stringify(pos));
                }
                
                // Constrain position to viewport
                function constrainToViewport() {
                    const rect = aiFloat.getBoundingClientRect();
                    const margin = 10;
                    
                    let newLeft = Math.max(margin, Math.min(window.innerWidth - rect.width - margin, rect.left));
                    let newBottom = Math.max(margin, Math.min(window.innerHeight - rect.height - margin, window.innerHeight - rect.bottom));
                    
                    aiFloat.style.left = newLeft + 'px';
                    aiFloat.style.bottom = newBottom + 'px';
                    savePosition();
                }
                
                // Mouse/Touch event handlers
                function getEventCoords(e) {
                    if (e.touches && e.touches.length > 0) {
                        return { x: e.touches[0].clientX, y: e.touches[0].clientY };
                    }
                    return { x: e.clientX, y: e.clientY };
                }
                
                function startDrag(e) {
                    e.preventDefault();
                    isDragging = true;
                    hasDragged = false;
                    
                    const coords = getEventCoords(e);
                    const rect = aiFloat.getBoundingClientRect();
                    
                    dragStartX = coords.x;
                    dragStartY = coords.y;
                    elementStartX = rect.left;
                    elementStartY = window.innerHeight - rect.bottom;
                    
                    aiFloat.classList.add('dragging');
                    document.body.style.userSelect = 'none';
                    
                    // Show drag helper
                    dragHelper.style.left = (coords.x + 20) + 'px';
                    dragHelper.style.top = (coords.y - 30) + 'px';
                    dragHelper.classList.add('visible');
                    
                    document.addEventListener('mousemove', handleDrag);
                    document.addEventListener('mouseup', stopDrag);
                    document.addEventListener('touchmove', handleDrag, { passive: false });
                    document.addEventListener('touchend', stopDrag);
                }
                
                function handleDrag(e) {
                    if (!isDragging) return;
                    e.preventDefault();
                    
                    const coords = getEventCoords(e);
                    const deltaX = coords.x - dragStartX;
                    const deltaY = coords.y - dragStartY;
                    
                    if (Math.abs(deltaX) > 3 || Math.abs(deltaY) > 3) {
                        hasDragged = true;
                    }
                    
                    const newX = elementStartX + deltaX;
                    const newY = elementStartY - deltaY; // Invert Y for bottom positioning
                    
                    aiFloat.style.left = newX + 'px';
                    aiFloat.style.bottom = newY + 'px';
                    
                    // Update drag helper position
                    dragHelper.style.left = (coords.x + 20) + 'px';
                    dragHelper.style.top = (coords.y - 30) + 'px';
                }
                
                function stopDrag(e) {
                    if (!isDragging) return;
                    
                    isDragging = false;
                    aiFloat.classList.remove('dragging');
                    document.body.style.userSelect = '';
                    dragHelper.classList.remove('visible');
                    
                    document.removeEventListener('mousemove', handleDrag);
                    document.removeEventListener('mouseup', stopDrag);
                    document.removeEventListener('touchmove', handleDrag);
                    document.removeEventListener('touchend', stopDrag);
                    
                    constrainToViewport();
                    
                    // If we haven't dragged much, treat it as a click
                    setTimeout(() => {
                        if (!hasDragged) {
                            openAIChat();
                        }
                        hasDragged = false;
                    }, 10);
                }
                
                // Chat functionality
                function openAIChat() {
                    aiModal.classList.add('open');
                    
                    // Show suggested prompts if no user messages exist yet
                    const suggestedPrompts = document.getElementById('ai_suggested_prompts');
                    const userMessages = aiMessages.querySelectorAll('.ai-message.user');
                    if (suggestedPrompts && userMessages.length === 0) {
                        suggestedPrompts.style.display = 'block';
                    }
                    
                    setTimeout(() => {
                        aiInput.focus();
                    }, 300);
                }
                
                function closeAIChat() {
                    aiModal.classList.remove('open');
                }
                
                function addMessage(content, isUser = false) {
                    const messageEl = document.createElement('div');
                    messageEl.className = `ai-message${isUser ? ' user' : ''}`;
                    
                    const time = new Date().toLocaleTimeString([], { hour: '2-digit', minute: '2-digit' });
                    
                    messageEl.innerHTML = `
                        <div class="ai-message-avatar ${isUser ? 'user' : 'ai'}">
                            <i class="fa-solid fa-${isUser ? 'user' : 'robot'}"></i>
                        </div>
                        <div class="ai-message-content">
                            <div class="ai-message-bubble ${isUser ? 'user' : 'ai'}">
                                ${content}
                            </div>
                            <div class="ai-message-time">${time}</div>
                        </div>
                    `;
                    
                    aiMessages.appendChild(messageEl);
                    aiMessages.scrollTop = aiMessages.scrollHeight;
                    
                    // Hide suggested prompts when conversation starts
                    const suggestedPrompts = document.getElementById('ai_suggested_prompts');
                    if (suggestedPrompts && isUser) {
                        suggestedPrompts.style.display = 'none';
                    }
                }
                
                function showTypingIndicator() {
                    const typingEl = document.createElement('div');
                    typingEl.className = 'ai-message';
                    typingEl.id = 'ai_typing';
                    typingEl.innerHTML = `
                        <div class="ai-message-avatar ai">
                            <i class="fa-solid fa-robot"></i>
                        </div>
                        <div class="ai-message-content">
                            <div class="ai-typing-indicator">
                                <span>AI is thinking</span>
                                <div class="ai-typing-dots">
                                    <div class="ai-typing-dot"></div>
                                    <div class="ai-typing-dot"></div>
                                    <div class="ai-typing-dot"></div>
                                </div>
                            </div>
                        </div>
                    `;
                    aiMessages.appendChild(typingEl);
                    aiMessages.scrollTop = aiMessages.scrollHeight;
                }
                
                function removeTypingIndicator() {
                    const typingEl = document.getElementById('ai_typing');
                    if (typingEl) {
                        typingEl.remove();
                    }
                }
                
                async function sendMessage() {
                    const message = aiInput.value.trim();
                    if (!message) return;
                    
                    // Add user message
                    addMessage(message, true);
                    aiInput.value = '';
                    aiSend.disabled = true;
                    
                    // Show typing indicator
                    showTypingIndicator();
                    
                    try {
                        // Call AI API (using existing NLQ endpoint as example)
                        const response = await fetch('/api/nlq', {
                            method: 'POST',
                            headers: { 'Content-Type': 'application/json' },
                            body: JSON.stringify({ q: message })
                        });
                        
                        const result = await response.json();
                        
                        removeTypingIndicator();
                        
                        if (result.ai_summary) {
                            addMessage(result.ai_summary);
                        } else {
                            addMessage("I understand you're asking about: " + message + ". Let me help you with that!");
                        }
                        
                    } catch (error) {
                        removeTypingIndicator();
                        addMessage("Sorry, I'm having trouble connecting right now. Please try again in a moment.");
                        console.error('AI Chat error:', error);
                    }
                    
                    aiSend.disabled = false;
                }
                
                // Auto-resize textarea
                function resizeTextarea() {
                    aiInput.style.height = 'auto';
                    aiInput.style.height = Math.min(aiInput.scrollHeight, 120) + 'px';
                }
                
                // Event listeners
                aiFloat.addEventListener('mousedown', startDrag);
                aiFloat.addEventListener('touchstart', startDrag, { passive: false });
                
                aiClose.addEventListener('click', closeAIChat);
                aiModal.addEventListener('click', (e) => {
                    if (e.target === aiModal) closeAIChat();
                });
                
                aiSend.addEventListener('click', sendMessage);
                aiInput.addEventListener('keypress', (e) => {
                    if (e.key === 'Enter' && !e.shiftKey) {
                        e.preventDefault();
                        sendMessage();
                    }
                });
                
                aiInput.addEventListener('input', resizeTextarea);
                
                // Handle suggested prompt clicks
                document.addEventListener('click', (e) => {
                    if (e.target.classList.contains('ai-suggestion-chip') || e.target.closest('.ai-suggestion-chip')) {
                        const chip = e.target.classList.contains('ai-suggestion-chip') ? e.target : e.target.closest('.ai-suggestion-chip');
                        const prompt = chip.dataset.prompt;
                        if (prompt) {
                            // Set the prompt in the input
                            aiInput.value = prompt;
                            resizeTextarea();
                            
                            // Hide suggested prompts
                            const suggestedPrompts = document.getElementById('ai_suggested_prompts');
                            if (suggestedPrompts) {
                                suggestedPrompts.style.display = 'none';
                            }
                            
                            // Auto-send the message
                            sendMessage();
                        }
                    }
                });
                
                // Handle window resize
                window.addEventListener('resize', constrainToViewport);
                
                // Escape key to close modal
                document.addEventListener('keydown', (e) => {
                    if (e.key === 'Escape' && aiModal.classList.contains('open')) {
                        closeAIChat();
                    }
                });
                
                // Initialize
                loadPosition();
                
                // Make functions globally available for integration
                window.aiAssistant = {
                    open: openAIChat,
                    close: closeAIChat,
                    addMessage: addMessage
                };
                
            })();
        </script>
        <script>
            // Global mode helpers
            function getActiveMode(){ return localStorage.getItem('ACTIVE_MODE') || 'balanced_growth'; }
            function setActiveMode(m){ localStorage.setItem('ACTIVE_MODE', m); }
            function prettyMode(name){ const s = String(name||''); return s.replace(/_/g,' ').replace(/\b\w/g, c=>c.toUpperCase()); }

            // Build advanced dropdown
            const MODE_DESCRIPTIONS = {
                unicorn_hunting: 'Ultra-selective, high-value, new business',
                balanced_growth: 'Portfolio-friendly balance of value and risk',
                loose_fits: 'Broad discovery; keep doors open',
                turnaround_bets: 'Smaller tickets; speed and tolerance',
                custom: 'Refined from Persona builder',
            };

            async function populateGlobalModes(){
                try{
                    const j = await fetchJSON('/api/modes');
                    // API returns array of {key, label}
                    const modes = Array.isArray(j) ? j : [];
                    const list = document.getElementById('global_mode_list');
                    if(!list) return;
                    const active = getActiveMode();
                    if (!modes.length) {
                        list.innerHTML = '<div class="p-2 text-xs opacity-70">No modes available — use Persona to create one</div>';
                        document.getElementById('global_mode_label').textContent = prettyMode(active);
                        return;
                    }
                    list.innerHTML = modes.map(m => {
                        const key = m.key || m;
                        const label = m.label || (m.key ? m.key : String(m));
                        const isPersona = String(label).toLowerCase().includes('persona');
                        const desc = MODE_DESCRIPTIONS[key] || (isPersona ? 'Saved persona' : 'Preset');
                        return `
                        <button class="w-full text-left block p-2 rounded-lg border border-white/10 hover:border-indigo-400/50 hover:bg-white/5"
                                data-mode="${key}" role="menuitem">
                            <div class="flex items-center justify-between">
                                <div>
                                    <div class="font-semibold">${label}</div>
                                    <div class="text-xs opacity-80">${desc}</div>
                                </div>
                                ${key===active?'<span class="chip">Active</span>':''}
                            </div>
                        </button>`;
                    }).join('');
                    document.getElementById('global_mode_label').textContent = prettyMode(active);
                    list.querySelectorAll('[data-mode]').forEach(btn => {
                        btn.addEventListener('click', () => {
                            const sel = btn.getAttribute('data-mode');
                            setActiveMode(sel);
                            document.getElementById('global_mode_label').textContent = prettyMode(sel);
                            closeGlobalMenu();
                            // Broadcast a mode change so pages can react reliably
                            try { window.dispatchEvent(new CustomEvent('MODE_CHANGED', { detail: { mode: sel } })); } catch {}
                            // Sync page-local selects if present (best-effort)
                            try { const hm = document.getElementById('home_mode'); if (hm) { hm.value = sel; hm.dispatchEvent(new Event('change')); } } catch{}
                            try { const fm = document.getElementById('f_mode'); if (fm) { fm.value = sel; document.getElementById('btn_apply')?.click(); } } catch{}
                        });
                    });
                } catch(e){ console.warn('Failed to load modes', e); }
            }

            function addMenuBackdrop(){
                if (document.getElementById('global_mode_backdrop')) return;
                const d = document.createElement('div');
                d.id = 'global_mode_backdrop';
                d.className = 'menu-backdrop';
                d.addEventListener('click', closeGlobalMenu);
                document.body.appendChild(d);
            }
            function removeMenuBackdrop(){
                const d = document.getElementById('global_mode_backdrop');
                if (d && d.parentNode) d.parentNode.removeChild(d);
            }
            function toggleGlobalMenu(){
                const m = document.getElementById('global_mode_menu');
                const isHidden = m.classList.contains('hidden');
                if (isHidden) {
                    m.classList.remove('hidden');
                    requestAnimationFrame(()=> m.classList.add('open'));
                } else {
                    m.classList.remove('open');
                    setTimeout(()=> m.classList.add('hidden'), 130);
                    removeMenuBackdrop();
                }
                document.getElementById('global_mode_btn').setAttribute('aria-expanded', String(isHidden));
            }
            function closeGlobalMenu(){
                const m = document.getElementById('global_mode_menu');
                if (!m) return;
                m.classList.remove('open');
                setTimeout(()=> m.classList.add('hidden'), 130);
                document.getElementById('global_mode_btn').setAttribute('aria-expanded', 'false');
                removeMenuBackdrop();
            }

            // Wire header controls
            (function initGlobalModeUI(){
                const btn = document.getElementById('global_mode_btn');
                const menu = document.getElementById('global_mode_menu');
                if(btn){
                    btn.addEventListener('click', (e)=>{ e.stopPropagation(); toggleGlobalMenu(); });
                }
                document.addEventListener('click', (e)=>{
                    if (!menu?.classList?.contains('hidden')) {
                        const host = document.getElementById('global_mode_host');
                        if (host && !host.contains(e.target)) closeGlobalMenu();
                    }
                });
                window.addEventListener('keydown', (e)=>{ if(e.key==='Escape') closeGlobalMenu(); });
                window.addEventListener('scroll', ()=> closeGlobalMenu(), { passive: true });
                window.addEventListener('storage', (e)=>{
                    if (e.key === 'ACTIVE_MODE') {
                        document.getElementById('global_mode_label').textContent = prettyMode(getActiveMode());
                        populateGlobalModes();
                    }
                });
                // Persona open/close from header (use onclick to avoid double-bind)
                const _openPersona = () => { document.getElementById('persona_modal')?.classList?.remove('hidden'); initPersonaFlow(); closeGlobalMenu(); };
                const _closePersona = () => { document.getElementById('persona_modal')?.classList?.add('hidden'); };
                // Save persona button in global dropdown
                const _savePersona = async () => {
                    try{
                        const name = prompt('Save persona as:', 'My Persona');
                        if (!name) return;
                        const res = await fetch('/api/persona/save', { method:'POST', headers:{'Content-Type':'application/json'}, body: JSON.stringify({ name }) });
                        const j = await res.json();
                        if (!j.ok) throw new Error(j.error||'Failed to save');
                        window.toast?.('Persona saved', 'success');
                        await populateGlobalModes();
                    } catch(e){ window.toast?.('Save failed: '+(e?.message||e), 'error'); }
                };
                const _btnPersonaSave = document.getElementById('btn_persona_save'); if (_btnPersonaSave) _btnPersonaSave.onclick = _savePersona;
                const _btnPersona = document.getElementById('btn_persona_global'); if (_btnPersona) _btnPersona.onclick = _openPersona;
                const _btnPersonaClose = document.getElementById('persona_close'); if (_btnPersonaClose) _btnPersonaClose.onclick = _closePersona;
                
                // Make persona functions globally available
                window._openPersona = _openPersona;
                window._closePersona = _closePersona;

                // Persona Step Management
                let currentStep = 1;
                let totalSteps = 0;

                function initPersonaFlow() {
                    currentStep = 1;
                    totalSteps = document.querySelectorAll('.persona-step').length;
                    updateProgressBar();
                    showStep(1);
                    updateNavigation();
                    bindSliderUpdates();
                    bindFormUpdates();
                    // Initialize portfolio impact with default values
                    updatePortfolioImpact();
                }

                function showStep(step) {
                    // Hide all steps
                    document.querySelectorAll('.persona-step').forEach(s => s.classList.remove('active'));
                    // Show current step (scope to persona-step, not progress dots)
                    const currentStepEl = document.querySelector(`.persona-step[data-step="${step}"]`);
                    if (currentStepEl) {
                        currentStepEl.classList.add('active');
                        // Add entrance animation
                        currentStepEl.style.opacity = '0';
                        currentStepEl.style.transform = 'translateY(20px)';
                        setTimeout(() => {
                            currentStepEl.style.transition = 'all 0.3s ease-out';
                            currentStepEl.style.opacity = '1';
                            currentStepEl.style.transform = 'translateY(0)';
                        }, 50);
                    }
                }

                function updateProgressBar() {
                    // Update progress text
                    document.getElementById('progress_text').textContent = `Step ${currentStep} of ${totalSteps}`;
                    
                    // Update continuous progress bar
                    const progressBar = document.getElementById('progress_bar');
                    const progressPercentage = (currentStep / totalSteps) * 100;
                    progressBar.style.width = `${progressPercentage}%`;
                }

                function updateNavigation() {
                    const prevBtn = document.getElementById('btn_prev');
                    const nextBtn = document.getElementById('btn_next');
                    const seedBtn = document.getElementById('persona_seed');
                    const submitBtn = document.getElementById('persona_submit');

                    prevBtn.disabled = currentStep === 1;
                    
                    if (currentStep === totalSteps) {
                        nextBtn.classList.add('hidden');
                        seedBtn.classList.remove('hidden');
                        submitBtn.classList.remove('hidden');
                        // Update button text for final step
                        seedBtn.textContent = 'Quick Build';
                        submitBtn.innerHTML = '🚀 Build with AI';
                        // Update summary
                        updateSummaryStep();
                    } else {
                        nextBtn.classList.remove('hidden');
                        seedBtn.classList.add('hidden');
                        submitBtn.classList.add('hidden');
                    }
                }

                function bindSliderUpdates() {
                    // Risk posture slider
                    const aggrSlider = document.getElementById('ans_aggr');
                    const aggrDisplay = document.getElementById('aggr_display');
                    const aggrLabels = ['Very Conservative', 'Conservative', 'Balanced Approach', 'Aggressive', 'Very Aggressive'];
                    const aggrDescs = [
                        'Minimal risk, steady returns',
                        'Low risk, stable growth',
                        'Moderate risk tolerance with steady returns',
                        'Higher risk for better returns',
                        'Maximum risk, maximum opportunity'
                    ];
                    aggrSlider?.addEventListener('input', () => {
                        const val = parseInt(aggrSlider.value) - 1;
                        aggrDisplay.innerHTML = `
                            <span class="text-lg font-semibold text-indigo-400">${aggrLabels[val]}</span>
                            <p class="text-xs opacity-70 mt-1">${aggrDescs[val]}</p>
                        `;
                        updatePortfolioImpact();
                    });

                    // Loss ratio slider
                    const lrSlider = document.getElementById('ans_lr');
                    const lrDisplay = document.getElementById('lr_display');
                    lrSlider?.addEventListener('input', () => {
                        const val = parseFloat(lrSlider.value);
                        const pct = Math.round(val * 100);
                        let desc = 'Balanced risk tolerance';
                        if (val <= 0.5) desc = 'Very conservative approach';
                        else if (val <= 0.6) desc = 'Conservative approach';
                        else if (val <= 0.75) desc = 'Balanced risk tolerance';
                        else if (val <= 0.85) desc = 'Aggressive approach';
                        else desc = 'Very aggressive approach';
                        
                        lrDisplay.innerHTML = `
                            <span class="text-2xl font-bold text-yellow-400">${pct}%</span>
                            <p class="text-xs opacity-70 mt-1">${desc}</p>
                        `;
                        updatePortfolioImpact();
                    });
                }

                function bindFormUpdates() {
                    // Objective radio buttons - Set initial state
                    const checkedObjective = document.querySelector('input[name="objective"]:checked');
                    if (checkedObjective) {
                        const checkedCard = checkedObjective.closest('.objective-card');
                        checkedCard.classList.remove('border-white/20');
                        checkedCard.classList.add('border-indigo-400', 'bg-indigo-400/10');
                    }
                    
                    document.querySelectorAll('input[name="objective"]').forEach(radio => {
                        radio.addEventListener('change', () => {
                            document.querySelectorAll('.objective-card').forEach(card => {
                                card.classList.remove('border-indigo-400', 'bg-indigo-400/10');
                                card.classList.add('border-white/20');
                            });
                            const checkedCard = document.querySelector('input[name="objective"]:checked').closest('.objective-card');
                            checkedCard.classList.remove('border-white/20');
                            checkedCard.classList.add('border-indigo-400', 'bg-indigo-400/10');
                            updatePortfolioImpact();
                        });
                    });

                    // Premium range cards
                    const checkedPremium = document.querySelector('input[name="premium_range"]:checked');
                    if (checkedPremium) {
                        const checkedCard = checkedPremium.closest('.premium-card');
                        checkedCard.classList.remove('border-white/20');
                        checkedCard.classList.add('border-indigo-400', 'bg-indigo-400/10');
                        updatePremiumInsight(checkedPremium.value);
                    }
                    
                    document.querySelectorAll('input[name="premium_range"]').forEach(radio => {
                        radio.addEventListener('change', () => {
                            document.querySelectorAll('.premium-card').forEach(card => {
                                card.classList.remove('border-indigo-400', 'bg-indigo-400/10');
                                card.classList.add('border-white/20');
                            });
                            const checkedCard = document.querySelector('input[name="premium_range"]:checked').closest('.premium-card');
                            checkedCard.classList.remove('border-white/20');
                            checkedCard.classList.add('border-indigo-400', 'bg-indigo-400/10');
                            
                            updatePortfolioImpact();
                            
                            // Show/hide custom inputs
                            const customInputs = document.getElementById('custom_premium_inputs');
                            if (radio.value === 'custom') {
                                customInputs.classList.remove('hidden');
                            } else {
                                customInputs.classList.add('hidden');
                                // Set values based on selection
                                setPremiumValues(radio.value);
                            }
                            updatePremiumInsight(radio.value);
                        });
                    });

                    // TIV size cards
                    const checkedTiv = document.querySelector('input[name="tiv_size"]:checked');
                    if (checkedTiv) {
                        const checkedCard = checkedTiv.closest('.tiv-card');
                        checkedCard.classList.remove('border-white/20');
                        checkedCard.classList.add('border-indigo-400', 'bg-indigo-400/10');
                        setTivValue(checkedTiv.value);
                        updateTivInsight(checkedTiv.value);
                    }
                    
                    document.querySelectorAll('input[name="tiv_size"]').forEach(radio => {
                        radio.addEventListener('change', () => {
                            document.querySelectorAll('.tiv-card').forEach(card => {
                                card.classList.remove('border-indigo-400', 'bg-indigo-400/10');
                                card.classList.add('border-white/20');
                            });
                            const checkedCard = document.querySelector('input[name="tiv_size"]:checked').closest('.tiv-card');
                            checkedCard.classList.remove('border-white/20');
                            checkedCard.classList.add('border-indigo-400', 'bg-indigo-400/10');
                            setTivValue(radio.value);
                            updateTivInsight(radio.value);
                            updatePortfolioImpact();
                        });
                    });

                    // Set initial checkbox states for preferences
                    const newOnlyCheckbox = document.getElementById('ans_new_only');
                    const goodConCheckbox = document.getElementById('ans_good_con');
                    
                    // Set initial styling for checked checkboxes
                    if (newOnlyCheckbox.checked) {
                        const card = newOnlyCheckbox.closest('.preference-card');
                        card.classList.add('border-indigo-400', 'bg-indigo-400/10');
                        card.classList.remove('border-white/20');
                    }

                    // Premium range updates for custom inputs
                    const premLoInput = document.getElementById('ans_prem_lo');
                    const premHiInput = document.getElementById('ans_prem_hi');
                    
                    // Add event listeners to premium inputs
                    premLoInput?.addEventListener('input', updatePortfolioImpact);
                    premHiInput?.addEventListener('input', updatePortfolioImpact);

                    // Preference checkboxes styling
                    document.querySelectorAll('.preference-card input[type="checkbox"]').forEach(cb => {
                        cb.addEventListener('change', () => {
                            const card = cb.closest('.preference-card');
                            if (cb.checked) {
                                card.classList.add('border-indigo-400', 'bg-indigo-400/10');
                                card.classList.remove('border-white/20');
                            } else {
                                card.classList.remove('border-indigo-400', 'bg-indigo-400/10');
                                card.classList.add('border-white/20');
                            }
                            updatePortfolioImpact();
                        });
                    });
                }

                function setPremiumValues(range) {
                    const ranges = {
                        small: {min: 50000, max: 150000},
                        medium: {min: 100000, max: 500000},
                        large: {min: 500000, max: 2000000}
                    };
                    if (ranges[range]) {
                        document.getElementById('ans_prem_lo').value = ranges[range].min;
                        document.getElementById('ans_prem_hi').value = ranges[range].max;
                    }
                }

                function setTivValue(size) {
                    const values = {
                        small_business: 25000000,
                        mid_market: 100000000,
                        large_commercial: 250000000,
                        jumbo: 500000000
                    };
                    if (values[size]) {
                        document.getElementById('ans_tiv').value = values[size];
                    }
                }

                function updatePremiumInsight(range) {
                    const insights = {
                        small: {color: 'green', icon: '💡', title: 'Small deal insight', text: 'Fast processing with 75% win rates. Great for building pipeline volume.'},
                        medium: {color: 'indigo', icon: '💡', title: 'Mid-market insight', text: 'This range typically sees 65% win rates and offers good risk-return balance for commercial property.'},
                        large: {color: 'purple', icon: '💡', title: 'Enterprise insight', text: 'Higher margins but longer sales cycles. Win rates around 55% due to increased competition.'},
                        custom: {color: 'orange', icon: '🎯', title: 'Custom range', text: 'Tailored to your specific market focus. Make sure the range aligns with your risk appetite.'}
                    };
                    
                    const insight = insights[range];
                    if (insight) {
                        const insightEl = document.getElementById('premium_insight');
                        insightEl.className = `mt-4 p-3 bg-${insight.color}-500/10 rounded-lg border border-${insight.color}-400/20`;
                        insightEl.innerHTML = `
                            <div class="flex items-start gap-2">
                                <span class="text-${insight.color}-400 text-sm">${insight.icon}</span>
                                <div class="text-xs">
                                    <div class="font-medium text-${insight.color}-400">${insight.title}</div>
                                    <div class="opacity-80 mt-1">${insight.text}</div>
                                </div>
                            </div>
                        `;
                    }
                }

                function updateTivInsight(size) {
                    const insights = {
                        small_business: {color: 'green', icon: '🛡️', title: 'Small business sweet spot', text: 'Lower risk profile with predictable loss patterns. Excellent for stable portfolio growth.'},
                        mid_market: {color: 'blue', icon: '⚖️', title: 'Mid-market balance', text: 'Good balance of premium size and manageable risk. Popular choice for diversified portfolios.'},
                        large_commercial: {color: 'purple', icon: '🎯', title: 'Large commercial sweet spot', text: 'Properties in this range offer substantial premiums while remaining manageable from a risk perspective.'},
                        jumbo: {color: 'orange', icon: '👑', title: 'Trophy asset territory', text: 'Premium opportunities with heightened due diligence requirements. Requires specialized expertise.'}
                    };
                    
                    const insight = insights[size];
                    if (insight) {
                        const insightEl = document.getElementById('tiv_insight');
                        insightEl.className = `mt-4 p-3 bg-${insight.color}-500/10 rounded-lg border border-${insight.color}-400/20`;
                        insightEl.innerHTML = `
                            <div class="flex items-start gap-2">
                                <span class="text-${insight.color}-400 text-sm">${insight.icon}</span>
                                <div class="text-xs">
                                    <div class="font-medium text-${insight.color}-400">${insight.title}</div>
                                    <div class="opacity-80 mt-1">${insight.text}</div>
                                </div>
                            </div>
                        `;
                    }
                }

                function updateSummaryStep() {
                    // Update summary cards
                    const riskLevel = parseInt(document.getElementById('ans_aggr').value);
                    const riskLabels = ['Very Conservative', 'Conservative', 'Balanced Approach', 'Aggressive', 'Very Aggressive'];
                    document.getElementById('summary_risk').textContent = riskLabels[riskLevel - 1];
                    
                    const objective = document.querySelector('input[name="objective"]:checked')?.value || 'balance';
                    const objLabels = {balance: 'Balanced Growth', expected_premium: 'Premium Focus', win_rate: 'Win Rate', freshness: 'New Opportunities'};
                    document.getElementById('summary_goal').textContent = objLabels[objective];
                    
                    const premium = document.querySelector('input[name="premium_range"]:checked')?.value || 'medium';
                    const premLabels = {small: 'Small Deals', medium: 'Mid-Market', large: 'Enterprise', custom: 'Custom Range'};
                    document.getElementById('summary_premium').textContent = premLabels[premium];
                    
                    const tivSize = document.querySelector('input[name="tiv_size"]:checked')?.value || 'large_commercial';
                    const tivLabels = {small_business: 'Small Business', mid_market: 'Mid-Market', large_commercial: 'Large Commercial', jumbo: 'Trophy Assets'};
                    document.getElementById('summary_property').textContent = tivLabels[tivSize];
                }

                // Navigation handlers
                document.getElementById('btn_prev')?.addEventListener('click', () => {
                    if (currentStep > 1) {
                        currentStep--;
                        updateProgressBar();
                        showStep(currentStep);
                        updateNavigation();
                    }
                });

                document.getElementById('btn_next')?.addEventListener('click', () => {
                    if (validateCurrentStep()) {
                        if (currentStep < totalSteps) {
                            currentStep++;
                            updateProgressBar();
                            showStep(currentStep);
                            updateNavigation();
                        }
                    }
                });

                function validateCurrentStep() {
                    // Basic validation for each step
                    switch(currentStep) {
                        case 3: // Premium range
                            const lo = parseInt(document.getElementById('ans_prem_lo').value) || 0;
                            const hi = parseInt(document.getElementById('ans_prem_hi').value) || 0;
                            if (lo >= hi) {
                                window.toast?.('Maximum premium must be higher than minimum', 'error');
                                return false;
                            }
                            break;
                    }
                    return true;
                }

                // Persona actions (seed/propose) - updated to work with new flow
                function gatherAnswers(){
                    const con = (document.getElementById('ans_con_list').value || '').split(',').map(s=>s.trim()).filter(Boolean);
                    const objective = document.querySelector('input[name="objective"]:checked')?.value || 'balance';
                    
                    // Get premium values based on selection
                    const premiumRange = document.querySelector('input[name="premium_range"]:checked')?.value || 'medium';
                    let premiumLo, premiumHi;
                    if (premiumRange === 'custom') {
                        premiumLo = Number(document.getElementById('ans_prem_lo').value || 100000);
                        premiumHi = Number(document.getElementById('ans_prem_hi').value || 1500000);
                    } else {
                        const ranges = {
                            small: {min: 50000, max: 150000},
                            medium: {min: 100000, max: 500000},
                            large: {min: 500000, max: 2000000}
                        };
                        premiumLo = ranges[premiumRange]?.min || 100000;
                        premiumHi = ranges[premiumRange]?.max || 1500000;
                    }
                    
                    return {
                        aggressiveness: Number(document.getElementById('ans_aggr').value || 3),
                        objective: objective,
                        premium_lo: premiumLo,
                        premium_hi: premiumHi,
                        max_lr: Number(document.getElementById('ans_lr').value || 0.65),
                        tiv_max: Number(document.getElementById('ans_tiv').value || 150000000),
                        new_only: !!document.getElementById('ans_new_only').checked,
                        strict_construction: !!document.getElementById('ans_good_con').checked,
                        construction_pref: con,
                        comments: document.getElementById('ans_comments').value || '',
                    };
                }
                
                function calculatePortfolioImpact(answers) {
                    // Calculate expected win rate based on aggressiveness and parameters
                    const baseWinRate = 0.65; // 65% base win rate
                    const aggrBonus = (answers.aggressiveness - 3) * 0.02; // +/-2% per aggressiveness point from neutral
                    const premiumBonus = answers.premium_lo > 200000 ? 0.05 : answers.premium_lo < 100000 ? -0.03 : 0;
                    const constructionBonus = answers.strict_construction ? 0.05 : 0;
                    const newBusinessBonus = answers.new_only ? 0.08 : 0;
                    const lrBonus = answers.max_lr < 0.6 ? 0.03 : answers.max_lr > 0.7 ? -0.03 : 0;
                    
                    const expectedWinRate = Math.min(0.95, Math.max(0.45, 
                        baseWinRate + aggrBonus + premiumBonus + constructionBonus + newBusinessBonus + lrBonus
                    ));
                    
                    // Calculate average premium (midpoint of range with adjustments)
                    const premiumMidpoint = (answers.premium_lo + answers.premium_hi) / 2;
                    const objectiveMultiplier = answers.objective === 'growth' ? 0.85 : answers.objective === 'profit' ? 1.15 : 1.0;
                    const expectedAvgPremium = Math.round(premiumMidpoint * objectiveMultiplier);
                    
                    // Calculate risk multiple based on conservativeness
                    const baseRiskMultiple = 1.4;
                    const aggrRiskAdjust = (answers.aggressiveness - 3) * 0.1; // More aggressive = higher risk multiple
                    const lrRiskAdjust = (answers.max_lr - 0.65) * 2; // Higher loss ratio = higher risk
                    const constructionRiskAdjust = answers.strict_construction ? -0.2 : 0;
                    const tivRiskAdjust = answers.tiv_max > 100000000 ? 0.2 : answers.tiv_max < 50000000 ? -0.1 : 0;
                    
                    const expectedRiskMultiple = Math.max(0.8, Math.min(2.5, 
                        baseRiskMultiple + aggrRiskAdjust + lrRiskAdjust + constructionRiskAdjust + tivRiskAdjust
                    ));
                    
                    return {
                        winRate: expectedWinRate,
                        avgPremium: expectedAvgPremium,
                        riskMultiple: expectedRiskMultiple
                    };
                }
                
                function updatePortfolioImpact() {
                    try {
                        const answers = gatherAnswers();
                        const impact = calculatePortfolioImpact(answers);
                        
                        // Update the display elements
                        const winRateEl = document.getElementById('impact_win_rate');
                        const avgPremiumEl = document.getElementById('impact_avg_premium');
                        const riskMultipleEl = document.getElementById('impact_risk_multiple');
                        
                        if (winRateEl) winRateEl.textContent = `~${Math.round(impact.winRate * 100)}%`;
                        if (avgPremiumEl) avgPremiumEl.textContent = `~$${Math.round(impact.avgPremium / 1000)}K`;
                        if (riskMultipleEl) riskMultipleEl.textContent = `~${impact.riskMultiple.toFixed(1)}x`;
                        
                        console.log('Portfolio Impact Updated:', impact);
                    } catch (error) {
                        console.error('Error updating portfolio impact:', error);
                    }
                }
                
                // Seed/Submit: use onclick to avoid duplicate handlers across pages
                const _personaSeed = document.getElementById('persona_seed');
                if (_personaSeed) _personaSeed.onclick = async ()=>{
                    const ans = gatherAnswers();
                    const status = document.getElementById('persona_status');
                    try{
                        status.textContent = 'Creating seed profile...';
                        await fetchJSON('/api/persona/seed', { method:'POST', headers:{'Content-Type':'application/json'}, body: JSON.stringify({answers: ans}) });
                        setActiveMode('custom');
                        // stamp last refined time
                        const d = new Date(); const hh = d.getHours().toString().padStart(2,'0'); const mm = d.getMinutes().toString().padStart(2,'0'); localStorage.setItem('LAST_REFINED_AT', `${hh}:${mm}`);
                        await populateGlobalModes();
                        document.getElementById('persona_modal')?.classList?.add('hidden');
                        window.toast?.('Seed profile created successfully', 'success');
                    } catch(e){ window.toast?.('Seed failed: '+e.message, 'error'); }
                    finally{ status.textContent = ''; }
                };
                
                const _personaSubmit = document.getElementById('persona_submit');
                if (_personaSubmit) _personaSubmit.onclick = async ()=>{
                    const ans = gatherAnswers();
                    const status = document.getElementById('persona_status');
                    try{
                        status.textContent = 'Building with AI... This may take a moment ✨';
                        await fetchJSON('/api/persona/propose', { method:'POST', headers:{'Content-Type':'application/json'}, body: JSON.stringify({answers: ans, goal_text: ans.comments || ''}) });
                        setActiveMode('custom');
                        const d = new Date(); const hh = d.getHours().toString().padStart(2,'0'); const mm = d.getMinutes().toString().padStart(2,'0'); localStorage.setItem('LAST_REFINED_AT', `${hh}:${mm}`);
                        await populateGlobalModes();
                        document.getElementById('persona_modal')?.classList?.add('hidden');
                        window.toast?.('🎉 AI-powered persona created and activated!', 'success');
                    } catch(e){ window.toast?.('AI proposal failed: '+e.message, 'error'); }
                    finally{ status.textContent = ''; }
                };
                // Initial
                document.getElementById('global_mode_label').textContent = prettyMode(getActiveMode());
                populateGlobalModes();
            })();
        </script>

        <!-- Personalization & vibes -->
        <script>
            (function personalize(){
                const vibes = [
                  { key:'aurora', label:'Aurora', colors:['#6366f1','#10b981','#f43f5e'] },
                  { key:'sunset', label:'Sunset', colors:['#f97316','#f43f5e','#eab308'] },
                  { key:'neon',   label:'Neon',   colors:['#22c55e','#3b82f6','#f43f5e'] },
                  { key:'sakura', label:'Sakura', colors:['#f472b6','#e879f9','#a78bfa'] },
                  { key:'ocean',  label:'Ocean',  colors:['#0ea5e9','#14b8a6','#818cf8'] },
                ];
                const getVibe = () => localStorage.getItem('VIBE') || 'aurora';
                const setVibe = (v) => { localStorage.setItem('VIBE', v); applyVibe(); };
                const applyVibe = () => {
                  const v = getVibe();
                  document.body.classList.remove(...vibes.map(x=>'vibe-'+x.key));
                  document.body.classList.add('vibe-'+v);
                  document.getElementById('vibe_label')?.replaceChildren(document.createTextNode(v.charAt(0).toUpperCase()+v.slice(1)));
                };
                
                // Global vibe function for compatibility
                window.vibe = applyVibe;
                const getSat = () => Number(localStorage.getItem('VIBE_SAT') || '120');
                const setSat = (n) => { localStorage.setItem('VIBE_SAT', String(n)); document.documentElement.style.setProperty('--v-sat', n+'%'); };

                // Build vibe menu
                const list = document.getElementById('vibe_list');
                if (list){
                  list.innerHTML = vibes.map(v=>{
                    const grad = `linear-gradient(135deg, ${v.colors[0]}, ${v.colors[1]})`;
                    return `<button class="vibe-dot" data-vibe="${v.key}" title="${v.label}" style="background:${grad}"></button>`;
                  }).join('');
                  list.querySelectorAll('[data-vibe]').forEach(btn=>{
                    btn.addEventListener('click', ()=>{ setVibe(btn.getAttribute('data-vibe')); window.toast?.('Vibe set to ' + btn.title, 'success'); closeVibeMenu(); });
                  });
                }
                const sat = document.getElementById('vibe_sat');
                if (sat){ sat.value = getSat(); sat.addEventListener('input', ()=> setSat(Number(sat.value))); }

                function toggleVibeMenu(){
                  const m = document.getElementById('vibe_menu');
                  const hidden = m.classList.contains('hidden');
                  m.classList.toggle('hidden');
                  document.getElementById('vibe_btn').setAttribute('aria-expanded', String(!hidden));
                }
                function closeVibeMenu(){
                  const m = document.getElementById('vibe_menu');
                  m.classList.add('hidden');
                  document.getElementById('vibe_btn').setAttribute('aria-expanded','false');
                }
                document.getElementById('vibe_btn')?.addEventListener('click', (e)=>{ e.stopPropagation(); toggleVibeMenu(); });
                document.addEventListener('click', (e)=>{
                  const host = document.getElementById('vibe_host');
                  const menu = document.getElementById('vibe_menu');
                  if (menu && !menu.classList.contains('hidden') && host && !host.contains(e.target)) closeVibeMenu();
                });

                // Initial apply
                applyVibe();
                setSat(getSat());
                
<<<<<<< HEAD
                // Add progress step styles
                const progressStyles = `
                    .progress-steps {
                        display: flex;
                        width: 100%;
                        height: 100%;
                        align-items: center;
                        justify-content: space-between;
                        position: relative;
                    }
                    
                    .progress-step {
                        width: 12px;
                        height: 12px;
                        border-radius: 50%;
                        background: rgba(255, 255, 255, 0.3);
                        border: 2px solid rgba(255, 255, 255, 0.5);
                        transition: all 0.3s ease;
                        position: relative;
                        z-index: 2;
                    }
                    
                    .progress-step.active {
                        background: linear-gradient(135deg, #667eea 0%, #764ba2 100%);
                        border-color: #667eea;
                        box-shadow: 0 0 10px rgba(102, 126, 234, 0.5);
                    }
                    
                    .progress-step.completed {
                        background: linear-gradient(135deg, #10b981 0%, #059669 100%);
                        border-color: #10b981;
                    }
                    
                    .progress-steps::before {
                        content: '';
                        position: absolute;
                        top: 50%;
                        left: 6px;
                        right: 6px;
                        height: 2px;
                        background: rgba(255, 255, 255, 0.2);
                        z-index: 1;
                        transform: translateY(-50%);
                    }
                `;
                
                const styleSheet = document.createElement('style');
                styleSheet.textContent = progressStyles;
                document.head.appendChild(styleSheet);
=======
                // Add enhanced progress bar styles
                const progressBarStyles = `
                    @keyframes shimmer {
                        0% { transform: translateX(-100%); }
                        100% { transform: translateX(100%); }
                    }
                    
                    #progress_bar::after {
                        content: '';
                        position: absolute;
                        top: 0;
                        left: 0;
                        right: 0;
                        bottom: 0;
                        background: linear-gradient(90deg, transparent, rgba(255,255,255,0.6), transparent);
                        animation: shimmer 2s infinite;
                        border-radius: inherit;
                    }
                    
                    #progress_bar {
                        box-shadow: 0 2px 8px rgba(16, 185, 129, 0.3),
                                   0 0 20px rgba(59, 130, 246, 0.2),
                                   inset 0 1px 0 rgba(255, 255, 255, 0.3);
                    }
                `;
                
                const progressStyleSheet = document.createElement('style');
                progressStyleSheet.textContent = progressBarStyles;
                document.head.appendChild(progressStyleSheet);
                
                // Remove unused progress step styles since we now use continuous progress bar
>>>>>>> 379d5dc5

                // User name / greeting
                const getName = () => localStorage.getItem('USER_NAME') || '';
                const setName = (s) => { localStorage.setItem('USER_NAME', s); applyName(); };
                function initials(s){
                  const parts = String(s).trim().split(/\s+/).filter(Boolean);
                  if (!parts.length) return 'U';
                  return (parts[0][0] + (parts[1]?.[0] || '')).toUpperCase();
                }
                function greeting(){
                  const h = new Date().getHours();
                  if (h < 12) return 'Good morning';
                  if (h < 18) return 'Good afternoon';
                  return 'Good evening';
                }
                function applyName(){
                  const n = getName();
                  const greet = greeting() + (n ? ', ' + n : '');
                  const av = document.getElementById('user_avatar');
                  const gg = document.getElementById('user_greet');
                  const inp = document.getElementById('user_name');
                  if (av) av.textContent = initials(n);
                  if (gg) gg.textContent = greet;
                  if (inp && inp !== document.activeElement) inp.value = n;
                }
                document.getElementById('user_btn')?.addEventListener('click', (e)=>{
                  e.stopPropagation();
                  const m = document.getElementById('user_menu');
                  const hidden = m.classList.contains('hidden');
                  m.classList.toggle('hidden');
                  document.getElementById('user_btn').setAttribute('aria-expanded', String(!hidden));
                });
                document.getElementById('user_save')?.addEventListener('click', ()=>{
                  const v = document.getElementById('user_name').value || '';
                  setName(v);
                  document.getElementById('user_menu').classList.add('hidden');
                  window.toast?.('Saved your name', 'success');
                });
                document.addEventListener('click', (e)=>{
                  const host = document.getElementById('user_host');
                  const menu = document.getElementById('user_menu');
                  if (menu && !menu.classList.contains('hidden') && host && !host.contains(e.target)){
                    menu.classList.add('hidden');
                    document.getElementById('user_btn').setAttribute('aria-expanded','false');
                  }
                });
                applyName();
                // Keep greeting fresh hourly
                setInterval(applyName, 60*60*1000);

                // Scroll UI: progress + footer reveal near bottom without covering content
                (function(){
                  const main = document.getElementById('page_main');
                  const progressEl = document.querySelector('.scroll-progress');
                  const footer = document.querySelector('.site-footer');
                  const scroller = main || document.documentElement;
                  function footerHeight(){ return footer ? footer.offsetHeight : 0; }
                  function applyBottomPadding(){
                    const pad = footerHeight() + 16; // breathing room
                    if (main) main.style.paddingBottom = pad + 'px';
                    else document.body.style.paddingBottom = pad + 'px';
                    try{ document.documentElement.style.setProperty('--footer-gap', pad + 'px'); }catch(e){}
                  }
                  function getScrollbarWidth(){
                    try{ return Math.max(0, window.innerWidth - document.documentElement.clientWidth); }catch(e){ return 0; }
                  }
                  function update(){
                    const top = main ? main.scrollTop : (window.pageYOffset || document.documentElement.scrollTop);
                    const max = Math.max(1, scroller.scrollHeight - scroller.clientHeight);
                    const pct = Math.min(1, Math.max(0, top / max));
                    if (progressEl) progressEl.style.width = (pct*100).toFixed(2) + '%';
                    // Sync scrollbar width var so footer doesn't sit under it
                    const sbw = getScrollbarWidth();
                    try{ document.documentElement.style.setProperty('--sbw', sbw + 'px'); }catch(e){}
                    // Reveal footer when within its height of bottom
                    if (footer){
                      const dist = max - top; // px from bottom
                      const threshold = footerHeight() + 24;
                      const show = (dist <= threshold && max > 4);
                      footer.classList.toggle('is-visible', show);
                      if (show){
                        try { document.documentElement.style.setProperty('--footer-gross', footerHeight() + 'px'); } catch(e){}
                        if (main) main.classList.add('footer-visible');
                      } else {
                        try { document.documentElement.style.setProperty('--footer-gross', '0px'); } catch(e){}
                        if (main) main.classList.remove('footer-visible');
                      }
                    }
                  }
                  // Initial padding to prevent overlaying content
                  applyBottomPadding();
                  // Events
                  (main || window).addEventListener('scroll', update, { passive: true });
                  window.addEventListener('resize', ()=>{ applyBottomPadding(); update(); }, { passive: true });
                  // In case fonts load and change layout
                  setTimeout(()=>{ applyBottomPadding(); update(); }, 150);
                  update();
                })();
            })();
        </script>
    </body>
</html><|MERGE_RESOLUTION|>--- conflicted
+++ resolved
@@ -1746,57 +1746,6 @@
                 applyVibe();
                 setSat(getSat());
                 
-<<<<<<< HEAD
-                // Add progress step styles
-                const progressStyles = `
-                    .progress-steps {
-                        display: flex;
-                        width: 100%;
-                        height: 100%;
-                        align-items: center;
-                        justify-content: space-between;
-                        position: relative;
-                    }
-                    
-                    .progress-step {
-                        width: 12px;
-                        height: 12px;
-                        border-radius: 50%;
-                        background: rgba(255, 255, 255, 0.3);
-                        border: 2px solid rgba(255, 255, 255, 0.5);
-                        transition: all 0.3s ease;
-                        position: relative;
-                        z-index: 2;
-                    }
-                    
-                    .progress-step.active {
-                        background: linear-gradient(135deg, #667eea 0%, #764ba2 100%);
-                        border-color: #667eea;
-                        box-shadow: 0 0 10px rgba(102, 126, 234, 0.5);
-                    }
-                    
-                    .progress-step.completed {
-                        background: linear-gradient(135deg, #10b981 0%, #059669 100%);
-                        border-color: #10b981;
-                    }
-                    
-                    .progress-steps::before {
-                        content: '';
-                        position: absolute;
-                        top: 50%;
-                        left: 6px;
-                        right: 6px;
-                        height: 2px;
-                        background: rgba(255, 255, 255, 0.2);
-                        z-index: 1;
-                        transform: translateY(-50%);
-                    }
-                `;
-                
-                const styleSheet = document.createElement('style');
-                styleSheet.textContent = progressStyles;
-                document.head.appendChild(styleSheet);
-=======
                 // Add enhanced progress bar styles
                 const progressBarStyles = `
                     @keyframes shimmer {
@@ -1828,7 +1777,6 @@
                 document.head.appendChild(progressStyleSheet);
                 
                 // Remove unused progress step styles since we now use continuous progress bar
->>>>>>> 379d5dc5
 
                 // User name / greeting
                 const getName = () => localStorage.getItem('USER_NAME') || '';
