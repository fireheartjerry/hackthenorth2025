{% extends "base.html" %}
{% block content %}
{% if not item %}
  <div class="glass-panel">
    <div class="flex items-center justify-between">
      <div class="text-sm opacity-80">Submission not found.</div>
      <a href="{{ url_for('submissions') }}" class="quick-action">Back to list</a>
    </div>
  </div>
{% else %}

<!-- Enhanced Header with Underwriter Actions -->
<div class="glass-panel">
  <div class="flex items-center justify-between gap-3 mb-4">
    <div>
      <div class="text-2xl font-semibold tracking-tight">{{ item.account_name or 'Unknown Account' }}</div>
      <div class="flex items-center gap-2 mt-2">
        <span class="text-xs opacity-70">ID {{ item.id }}</span>
        <span class="text-xs opacity-70">•</span>
        <span id="mode_label" class="text-xs opacity-70">Mode: default</span>
        {% if item.appetite_status == 'TARGET' %}
          <span class="appetite-indicator appetite-target pill">🎯 TARGET OPPORTUNITY</span>
        {% elif item.appetite_status == 'IN' %}
          <span class="appetite-indicator appetite-in pill">✅ IN-APPETITE</span>
        {% else %}
          <span class="appetite-indicator appetite-out pill">❌ OUT-OF-APPETITE</span>
        {% endif %}
      </div>
    </div>
    <div class="flex items-center gap-2">
      <span class="priority-score {% if item.priority_score >= 7 %}priority-high{% elif item.priority_score >= 4 %}priority-medium{% else %}priority-low{% endif %}">
        Priority {{ '%.1f'|format(item.priority_score or 0) }}
      </span>
      <button id="btn_copy" class="quick-action">🔗 Copy Link</button>
      <button id="btn_watch" class="quick-action">👀 Watch</button>
      <button id="btn_note" class="quick-action">📝 Add Note</button>
      <button id="btn_refresh" class="quick-action">🔄 Refresh</button>
      <a href="{{ url_for('submissions') }}" class="quick-action">← Back</a>
    </div>
  </div>
  
  <!-- Quick Assessment Summary -->
  <div class="grid grid-cols-1 md:grid-cols-4 gap-4 p-4 bg-white bg-opacity-5 rounded-lg">
    <div class="text-center">
<<<<<<< HEAD
      <div class="text-lg font-semibold text-emerald-300">${{ item.total_premium | commafy(2) }}</div>
=======
      <div class="text-lg font-semibold text-emerald-300">${{ item.total_premium | commafy }}</div>
>>>>>>> def359f1
      <div class="text-xs opacity-75">Premium</div>
    </div>
    <div class="text-center">
      <div class="text-lg font-semibold">${{ (item.tiv / 1000000) | commafy(1) }}M</div>
      <div class="text-xs opacity-75">TIV</div>
    </div>
    <div class="text-center">
      <div class="text-lg font-semibold text-purple-300">
        {% if item.winnability is number %}
          {% if item.winnability > 1 %}{{ '%.0f'|format(item.winnability) }}%{% else %}{{ '%.0f'|format((item.winnability or 0)*100) }}%{% endif %}
        {% else %}—{% endif %}
      </div>
      <div class="text-xs opacity-75">Win Rate</div>
    </div>
    <div class="text-center">
      <div class="text-lg font-semibold">{{ item.primary_risk_state or '—' }}</div>
      <div class="text-xs opacity-75">State</div>
    </div>
  </div>
</div>

<!-- Enhanced Body Layout -->
<div class="mt-6 grid grid-cols-1 lg:grid-cols-3 gap-6">
  <!-- Left: Detailed Information -->
  <div class="lg:col-span-2 space-y-6">
    <!-- Risk Profile -->
    <div class="glass-panel">
      <h3 class="text-lg font-semibold mb-4">Risk Profile</h3>
      <div class="grid grid-cols-2 md:grid-cols-3 gap-4 text-sm">
        <div class="kv">
          <span>Line of Business</span>
          <b class="text-indigo-300">{{ item.line_of_business or '—' }}</b>
        </div>
        <div class="kv">
          <span>Submission Type</span>
          <b class="{% if item.renewal_or_new_business == 'NEW_BUSINESS' %}text-emerald-300{% else %}text-orange-300{% endif %}">
            {{ 'New Business' if item.renewal_or_new_business == 'NEW_BUSINESS' else 'Renewal' }}
          </b>
        </div>
        <div class="kv">
          <span>Construction Type</span>
          <b>{{ item.construction_type or '—' }}</b>
        </div>
        <div class="kv">
          <span>Building Age</span>
          <b>{{ (item.building_age | round(0)) or '—' }} years</b>
        </div>
        <div class="kv">
          <span>Loss Value</span>
          <b class="{% if item.loss_value > 100000 %}text-rose-300{% else %}text-emerald-300{% endif %}">
<<<<<<< HEAD
            ${{ item.loss_value | commafy(2) }}
=======
            ${{ item.loss_value | commafy }}
>>>>>>> def359f1
          </b>
        </div>
        <div class="kv">
          <span>Loss Ratio</span>
          <b class="{% if (item.loss_value / item.total_premium * 100) > 50 %}text-rose-300{% else %}text-emerald-300{% endif %}">
            {{ '%.1f'|format((item.loss_value / item.total_premium * 100) if item.total_premium else 0) }}%
          </b>
        </div>
      </div>
    </div>

    <!-- Policy Dates -->
    <div class="glass-panel">
      <h3 class="text-lg font-semibold mb-4">Policy Timeline</h3>
      <div class="grid grid-cols-1 md:grid-cols-3 gap-4 text-sm">
        <div class="kv">
          <span>Created Date</span>
          <b>{{ item.created_at|dateformat }}</b>
        </div>
        <div class="kv">
          <span>Effective Date</span>
          <b class="text-emerald-300">{{ item.effective_date|dateformat }}</b>
        </div>
        <div class="kv">
          <span>Expiration Date</span>
          <b>{{ item.expiration_date|dateformat }}</b>
        </div>
      </div>
    </div>

    <!-- Appetite Analysis -->
    <div class="glass-panel">
      <h3 class="text-lg font-semibold mb-4 flex items-center gap-2">
        <span>Appetite Analysis</span>
        {% if item.appetite_status == 'TARGET' %}
          <span class="text-purple-300">🎯</span>
        {% elif item.appetite_status == 'IN' %}
          <span class="text-emerald-300">✅</span>
        {% else %}
          <span class="text-rose-300">❌</span>
        {% endif %}
      </h3>
      <div class="space-y-3 text-sm">
        {% if item.appetite_reasons and item.appetite_reasons|length > 0 %}
          {% for reason in item.appetite_reasons %}
            <div class="flex items-start gap-2">
              <div class="w-2 h-2 rounded-full bg-indigo-400 mt-2 flex-shrink-0"></div>
              <div>{{ reason }}</div>
            </div>
          {% endfor %}
        {% else %}
          <div class="opacity-80 italic">
            {% if item.appetite_status == 'TARGET' %}
              This submission meets all target criteria and represents a high-priority opportunity.
            {% elif item.appetite_status == 'IN' %}
              This submission meets appetite criteria and is suitable for underwriting review.
            {% else %}
              This submission does not meet current appetite criteria.
            {% endif %}
          </div>
        {% endif %}
      </div>
    </div>
  </div>

  <!-- Right: Actions & Analysis -->
  <div class="space-y-4">
    <!-- Quick Actions -->
    <div class="glass-panel">
      <h3 class="text-lg font-semibold mb-4">Underwriter Actions</h3>
      <div class="space-y-2">
        <button id="btn_explain" class="w-full quick-action primary">💡 Get AI Explanation</button>
        <button id="btn_similar" class="w-full quick-action">🔍 Find Similar Risks</button>
        <button id="btn_compare" class="w-full quick-action">📊 Compare to Portfolio</button>
        <button id="btn_refer" class="w-full quick-action">👥 Refer to Specialist</button>
        <div class="border-t border-white border-opacity-10 pt-3 mt-3">
          <button id="btn_approve" class="w-full quick-action" style="background: linear-gradient(135deg, #10b981, #059669); color: white;">
            ✅ Recommend Approval
          </button>
          <button id="btn_decline" class="w-full quick-action mt-2" style="background: linear-gradient(135deg, #f43f5e, #e11d48); color: white;">
            ❌ Recommend Decline
          </button>
        </div>
      </div>
    </div>
    
    <!-- AI Summary Widget for Detail Page -->
    <div id="ai_summary_widget" class="hidden glass-panel">
        <div class="flex items-start gap-3">
            <div class="flex-shrink-0">
                <div class="w-8 h-8 bg-gradient-to-br from-purple-500 to-indigo-600 rounded-lg flex items-center justify-center">
                    <span class="text-white text-sm">🤖</span>
                </div>
            </div>
            <div class="flex-grow">
                <div class="flex items-center justify-between mb-2">
                    <h4 class="text-sm font-semibold text-purple-300">Gemini AI Activity</h4>
                    <button id="ai_summary_close" class="text-purple-400 hover:text-purple-200 opacity-70 hover:opacity-100 transition-opacity">
                        <span class="text-xs">✕</span>
                    </button>
                </div>
                <div id="ai_summary_content" class="text-xs text-slate-300 space-y-1">
                    <!-- AI activity will be populated here -->
                </div>
                <div class="flex items-center justify-between mt-3 pt-2 border-t border-purple-400/20">
                    <div class="text-xs text-purple-400/80">
                        <span id="ai_model_info">Powered by Gemini Flash 2.0</span>
                    </div>
                    <div class="text-xs text-purple-400/60" id="ai_last_used">
                        <!-- Last used timestamp -->
                    </div>
                </div>
            </div>
        </div>
    </div>

    <!-- AI Insights -->
    <div class="glass-panel">
      <h3 class="text-lg font-semibold mb-4">AI Insights</h3>
      <div id="ai_insights" class="text-sm opacity-90">
        <div class="text-center py-4 opacity-60">
          Click "Get AI Explanation" to see detailed analysis
        </div>
      </div>
    </div>

    <!-- Risk Indicators -->
    <div class="glass-panel">
      <h3 class="text-lg font-semibold mb-4">Risk Indicators</h3>
      <div class="space-y-3 text-sm">
        <div class="flex items-center justify-between">
          <span>Premium Size</span>
          <span class="{% if item.total_premium > 100000 %}text-emerald-300{% elif item.total_premium > 50000 %}text-yellow-300{% else %}text-rose-300{% endif %}">
            {% if item.total_premium > 100000 %}HIGH{% elif item.total_premium > 50000 %}MED{% else %}LOW{% endif %}
          </span>
        </div>
        <div class="flex items-center justify-between">
          <span>Win Probability</span>
          <span class="{% if item.winnability > 0.7 %}text-emerald-300{% elif item.winnability > 0.4 %}text-yellow-300{% else %}text-rose-300{% endif %}">
            {% if item.winnability > 0.7 %}HIGH{% elif item.winnability > 0.4 %}MED{% else %}LOW{% endif %}
          </span>
        </div>
        <div class="flex items-center justify-between">
          <span>State Appetite</span>
          <span class="{% if item.primary_risk_state in ['OH', 'PA', 'MD', 'CO', 'CA', 'FL'] %}text-emerald-300{% else %}text-yellow-300{% endif %}">
            {% if item.primary_risk_state in ['OH', 'PA', 'MD', 'CO', 'CA', 'FL'] %}TARGET{% else %}SECONDARY{% endif %}
          </span>
        </div>
        <div class="flex items-center justify-between">
          <span>Construction Risk</span>
          <span class="{% if item.construction_type in ['Fire Resistive', 'Non-Combustible', 'Masonry Non-Combustible'] %}text-emerald-300{% else %}text-yellow-300{% endif %}">
            {% if item.construction_type in ['Fire Resistive', 'Non-Combustible', 'Masonry Non-Combustible'] %}LOW{% else %}MED{% endif %}
          </span>
        </div>
      </div>
    </div>
  </div>
</div>

<script>
  // Fill mode label from URL
  (function(){
    const params = new URLSearchParams(window.location.search);
    const mode = params.get('mode');
    const el = document.getElementById('mode_label');
    el.textContent = 'Mode: ' + (mode || 'default');
  })();

  // Copy link
  document.getElementById('btn_copy').onclick = async () => {
    try { await navigator.clipboard.writeText(window.location.href); toast('Link copied', 'success'); }
    catch { toast('Copy failed', 'error'); }
  };

  // Manual refresh to get latest data
  document.getElementById('btn_refresh').onclick = async () => {
    await withLoading(document.getElementById('btn_refresh'), async () => {
      try{ await fetchJSON('/api/refresh', { method: 'POST' }); toast('Data refreshed', 'success'); location.reload(); }
      catch(e){ toast('Refresh failed: ' + e.message, 'error'); }
    });
  };

  // Watch functionality
  document.getElementById('btn_watch').onclick = () => {
    const watchList = JSON.parse(localStorage.getItem('watchList') || '[]');
    const submissionId = {{ item.id }};
    
    if (watchList.includes(submissionId)) {
      const index = watchList.indexOf(submissionId);
      watchList.splice(index, 1);
      localStorage.setItem('watchList', JSON.stringify(watchList));
      document.getElementById('btn_watch').innerHTML = '👀 Watch';
      toast('Removed from watch list', 'success');
    } else {
      watchList.push(submissionId);
      localStorage.setItem('watchList', JSON.stringify(watchList));
      document.getElementById('btn_watch').innerHTML = '✅ Watching';
      toast('Added to watch list', 'success');
    }
  };

  // Add note functionality
  document.getElementById('btn_note').onclick = () => {
    const note = prompt('Add a note for this submission:', localStorage.getItem(`note_{{ item.id }}`) || '');
    if (note !== null) {
      if (note.trim()) {
        localStorage.setItem(`note_{{ item.id }}`, note);
        toast('Note saved', 'success');
      } else {
        localStorage.removeItem(`note_{{ item.id }}`);
        toast('Note removed', 'success');
      }
    }
  };

  // Find similar risks
  document.getElementById('btn_similar').onclick = () => {
    const state = '{{ item.primary_risk_state }}';
    const lob = '{{ item.line_of_business }}';
    const premium = {{ item.total_premium or 0 }};
    const url = `/submissions?state=${state}&min_premium=${Math.round(premium * 0.8)}&max_premium=${Math.round(premium * 1.2)}&q=${encodeURIComponent(lob)}`;
    window.location.href = url;
  };

  // Compare to portfolio
  document.getElementById('btn_compare').onclick = () => {
    window.location.href = '/insights';
  };

  // Refer to specialist
  document.getElementById('btn_refer').onclick = () => {
    const specialists = ['Risk Assessment Team', 'Senior Underwriter', 'Construction Expert', 'Catastrophe Specialist'];
    const specialist = specialists[Math.floor(Math.random() * specialists.length)];
    if (confirm(`Refer this submission to ${specialist}?`)) {
      toast(`Referred to ${specialist}`, 'success');
    }
  };

  // Approve submission
  document.getElementById('btn_approve').onclick = () => {
    if (confirm('Recommend this submission for approval?')) {
      const recommendations = JSON.parse(localStorage.getItem('recommendations') || '{}');
      recommendations[{{ item.id }}] = { status: 'approved', timestamp: new Date().toISOString() };
      localStorage.setItem('recommendations', JSON.stringify(recommendations));
      toast('Submission recommended for approval', 'success');
    }
  };

  // Decline submission
  document.getElementById('btn_decline').onclick = () => {
    if (confirm('Recommend this submission for decline?')) {
      const recommendations = JSON.parse(localStorage.getItem('recommendations') || '{}');
      recommendations[{{ item.id }}] = { status: 'declined', timestamp: new Date().toISOString() };
      localStorage.setItem('recommendations', JSON.stringify(recommendations));
      toast('Submission recommended for decline', 'warning');
    }
  };

  // AI rationale with loading state
  document.getElementById('btn_explain').onclick = async () => {
    const box = document.getElementById('ai_insights');
    const originalContent = box.innerHTML;
    box.innerHTML = '<div class="text-center py-4"><div class="animate-spin inline-block w-4 h-4 border-2 border-indigo-400 border-t-transparent rounded-full"></div> Generating explanation...</div>';
    
    try {
      const params = new URLSearchParams(window.location.search);
      const mode = params.get('mode');
      const url = mode ? `/api/explain/{{ item.id }}?mode=${encodeURIComponent(mode)}` : `/api/explain/{{ item.id }}`;
      const j = await fetchJSON(url, { method: 'POST' });
      box.innerHTML = `<div class="text-sm">${j.explanation || 'No explanation available'}</div>`;
      
      // Show AI summary
      const aiUsed = j.ai_used ? "✅ Active" : "⚠️ Fallback";
      const activity = `
          <div><strong>Action:</strong> Generated explanation for submission {{ item.id }}</div>
          <div><strong>AI Status:</strong> ${aiUsed}</div>
          <div><strong>Result:</strong> ${j.explanation ? 'Explanation provided' : 'No explanation available'}</div>
          ${j.ai_note ? `<div><strong>Note:</strong> ${j.ai_note}</div>` : ''}
      `;
      if (window.showAiSummary) {
          window.showAiSummary(activity);
      }
    } catch(e){
      box.innerHTML = `<div class="text-sm text-red-400">Failed to generate explanation: ${e.message}</div>`;
    }
  };

  // Initialize watch button state
  (() => {
    const watchList = JSON.parse(localStorage.getItem('watchList') || '[]');
    if (watchList.includes({{ item.id }})) {
      document.getElementById('btn_watch').innerHTML = '✅ Watching';
    }
  })();
</script>

{% endif %}
{% endblock %}
<|MERGE_RESOLUTION|>--- conflicted
+++ resolved
@@ -42,11 +42,7 @@
   <!-- Quick Assessment Summary -->
   <div class="grid grid-cols-1 md:grid-cols-4 gap-4 p-4 bg-white bg-opacity-5 rounded-lg">
     <div class="text-center">
-<<<<<<< HEAD
-      <div class="text-lg font-semibold text-emerald-300">${{ item.total_premium | commafy(2) }}</div>
-=======
       <div class="text-lg font-semibold text-emerald-300">${{ item.total_premium | commafy }}</div>
->>>>>>> def359f1
       <div class="text-xs opacity-75">Premium</div>
     </div>
     <div class="text-center">
@@ -97,11 +93,7 @@
         <div class="kv">
           <span>Loss Value</span>
           <b class="{% if item.loss_value > 100000 %}text-rose-300{% else %}text-emerald-300{% endif %}">
-<<<<<<< HEAD
             ${{ item.loss_value | commafy(2) }}
-=======
-            ${{ item.loss_value | commafy }}
->>>>>>> def359f1
           </b>
         </div>
         <div class="kv">
