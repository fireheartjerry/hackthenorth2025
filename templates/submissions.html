{% extends "base.html" %} {% block content %}
<!-- Enhanced Underwriter Filters -->
<div class="glass-panel p-4 mb-6">
    <div class="flex items-center justify-between mb-4">
        <h2 class="text-lg font-semibold">Submission Pipeline</h2>
        <div class="flex items-center gap-2">
            <span id="subs_count" class="pill pill-sub">— submissions</span>
            <span id="subs_last" class="text-xs opacity-70"></span>
        </div>
    </div>
    
    <!-- Quick Filter Presets -->
    <div class="mb-4">
        <div class="flex flex-wrap gap-2 mb-3">
            <button class="quick-action filter-preset active" data-preset="all">📋 All Submissions</button>
            <button class="quick-action filter-preset" data-preset="targets">🎯 Targets Only</button>
            <button class="quick-action filter-preset" data-preset="in-appetite">✅ In-Appetite</button>
            <button class="quick-action filter-preset" data-preset="high-value">💎 High Value ($100k+)</button>
            <button class="quick-action filter-preset" data-preset="new-business">🆕 New Business</button>
            <button class="quick-action filter-preset" data-preset="recent">⏰ Recent (7 days)</button>
        </div>
    </div>
    <div>
        <label class="lbl">Mode</label>
        <select id="f_mode" class="inp"></select>
        <span id="sub_mode_expl" class="ml-2 text-xs opacity-70"></span>
    </div>
    
    <div class="flex items-center justify-between mt-4">
        <div class="flex items-center gap-2">
            <button id="btn_apply" class="quick-action primary">Apply Filters</button>
            <button id="btn_clear" class="quick-action">Clear All</button>
            <button id="btn_save_filter" class="quick-action">💾 Save Filter</button>
        </div>
        <div class="flex items-center gap-2">
            <input id="nlq" class="inp w-72" placeholder="Ask: 'Show targets in CA over $100k premium'" />
            <button id="btn_nlq" class="quick-action">Ask AI</button>
            <button id="btn_refresh" class="quick-action">🔄 Refresh</button>
            <button id="btn_export" class="quick-action">📊 Export</button>
        </div>
    </div>
</div>

<!-- Enhanced Table -->
<div class="enhanced-table">
    <div class="overflow-x-auto">
        <table class="w-full text-sm">
            <thead class="border-b border-white border-opacity-10">
                <tr>
                    <th class="th th-sort text-left py-4 px-6" data-key="priority_score">
                        Priority <span class="arrow"></span>
                    </th>
                    <th class="th th-sort text-left py-4 px-4" data-key="appetite_status">
                        Status <span class="arrow"></span>
                    </th>
                    <th class="th th-sort text-left py-4 px-4" data-key="account_name">
                        Account <span class="arrow"></span>
                    </th>
                    <th class="th th-sort text-left py-4 px-4" data-key="primary_risk_state">
                        State <span class="arrow"></span>
                    </th>
                    <th class="th th-sort text-left py-4 px-4" data-key="total_premium">
                        Premium <span class="arrow"></span>
                    </th>
                    <th class="th th-sort text-left py-4 px-4" data-key="tiv">
                        TIV <span class="arrow"></span>
                    </th>
                    <th class="th th-sort text-left py-4 px-4" data-key="winnability">
                        Win% <span class="arrow"></span>
                    </th>
                    <th class="th text-left py-4 px-4">Actions</th>
                </tr>
            </thead>
            <tbody id="tbody"></tbody>
        </table>
    </div>
    
    <!-- Empty State -->
    <div id="empty-state" class="hidden text-center py-12">
        <div class="text-4xl mb-3">📋</div>
        <h3 class="text-lg font-semibold mb-2">No submissions match your filters</h3>
        <p class="text-sm opacity-75 mb-4">Try adjusting your criteria or use one of the preset filters above</p>
        <button class="quick-action primary" onclick="clearAllFilters()">Clear All Filters</button>
    </div>
</div>

<script>
    let SORT_BY = "priority_score";
    let SORT_DIR = "desc";
    let ALL_SUBMISSIONS = [];
    let currentPreset = "all";

<<<<<<< HEAD
    // Enhanced table rendering with visual priorities
    function renderTable(rows){
        const tbody = document.getElementById("tbody");
        const emptyState = document.getElementById("empty-state");
        const countSpan = document.getElementById("subs_count");
        
        if (!rows || rows.length === 0) {
            tbody.innerHTML = "";
            emptyState.classList.remove("hidden");
            countSpan.textContent = "0 submissions";
            return;
        }
        
        emptyState.classList.add("hidden");
        countSpan.textContent = `${rows.length} submissions`;
        
        tbody.innerHTML = rows.map((r) => {
            const appetiteClass = r.appetite_status === 'TARGET' ? 'target-row' : 
                                r.appetite_status === 'IN' ? 'in-row' : 'out-row';
            
            const priorityClass = r.priority_score >= 7 ? 'priority-high' : 
                                r.priority_score >= 4 ? 'priority-medium' : 'priority-low';
            
            const appetiteBadge = r.appetite_status === 'TARGET' ? 
                                '<span class="appetite-indicator appetite-target pill">🎯 TARGET</span>' :
                                r.appetite_status === 'IN' ? 
                                '<span class="appetite-indicator appetite-in pill">✅ IN</span>' :
                                '<span class="appetite-indicator appetite-out pill">❌ OUT</span>';
            
            const winnabilityPercent = typeof r.winnability === 'number' ? 
                                      Number(r.winnability > 1 ? r.winnability : r.winnability * 100).toFixed(0) : '—';
            
            return `
                <tr class="table-row ${appetiteClass}" onclick="window.location.href='/detail/${r.id}?mode=${encodeURIComponent(document.getElementById('f_mode').value || '')}'">
                    <td class="td py-4 px-6">
                        <div class="flex items-center gap-2">
                            <span class="priority-score ${priorityClass}">${Number(r.priority_score || 0).toFixed(1)}</span>
                        </div>
                    </td>
                    <td class="td py-4 px-4">
                        ${appetiteBadge}
                    </td>
                    <td class="td py-4 px-4">
                        <div class="font-semibold text-white">${r.account_name || "—"}</div>
                        <div class="text-xs opacity-75">${r.line_of_business || "—"}</div>
                    </td>
                    <td class="td py-4 px-4">
                        <span class="chip">${r.primary_risk_state || "—"}</span>
                    </td>
                    <td class="td py-4 px-4">
                        <div class="font-semibold text-emerald-300">$${Math.round(r.total_premium || 0).toLocaleString()}</div>
                    </td>
                    <td class="td py-4 px-4">
                        <div class="font-semibold">$${Math.round(r.tiv || 0).toLocaleString()}</div>
                    </td>
                    <td class="td py-4 px-4">
                        <div class="font-semibold text-purple-300">${winnabilityPercent}%</div>
                    </td>
                    <td class="td py-4 px-4">
                        <div class="flex items-center gap-2">
                            <button class="pill pill-sub text-xs" onclick="event.stopPropagation(); explain(${r.id})">💡 Explain</button>
                            <button class="pill pill-sub text-xs" onclick="event.stopPropagation(); addToWatch(${r.id})">👀 Watch</button>
                        </div>
                    </td>
                </tr>
            `;
        }).join("");
    }

    // Filter presets for common underwriter workflows
    function applyPreset(preset) {
        currentPreset = preset;
        
        // Update active preset button
        document.querySelectorAll('.filter-preset').forEach(btn => btn.classList.remove('active'));
        document.querySelector(`[data-preset="${preset}"]`).classList.add('active');
        
        // Clear manual filters
        document.getElementById('f_state').value = '';
        document.getElementById('f_status').value = '';
        document.getElementById('f_min').value = '';
        document.getElementById('f_max').value = '';
        document.getElementById('f_q').value = '';
        
        const params = { sort_by: SORT_BY, sort_dir: SORT_DIR };
        
        switch(preset) {
            case 'targets':
                params.status = 'TARGET';
                break;
            case 'in-appetite':
                params.status = 'IN';
                break;
            case 'high-value':
                params.min_premium = '100000';
                break;
            case 'new-business':
                params.renewal_or_new_business = 'NEW_BUSINESS';
                break;
            case 'recent':
                const sevenDaysAgo = new Date();
                sevenDaysAgo.setDate(sevenDaysAgo.getDate() - 7);
                params.created_after = sevenDaysAgo.toISOString().split('T')[0];
                break;
            case 'all':
            default:
                // No additional filters
                break;
        }
        
        load(params);
    }

=======
    let LAST_PARAMS = {};
    let lastHash = "";
>>>>>>> 74c3fc9f
    async function load(params = {}) {
        LAST_PARAMS = params;
        const qs = new URLSearchParams(params).toString();
<<<<<<< HEAD
        const tbody = document.getElementById("tbody");
        
        try {
            const response = await fetchJSON("/api/classified_mode?" + qs);
            ALL_SUBMISSIONS = response.data || [];
            renderTable(ALL_SUBMISSIONS);
            updateLastUpdated();
        } catch (error) {
            toast("Failed to load submissions: " + error.message, "error");
        }
=======
        const tb = document.getElementById("tbody");
        await withLoading(tb, async () => {
            const j = await fetchJSON("/api/classified_mode?" + qs);
            document.getElementById("sub_mode_expl").textContent =
                j.mode_explanation || "";
            const newHash = JSON.stringify(j.data || []);
            if (newHash === lastHash) return;
            lastHash = newHash;
            tb.innerHTML = (j.data || [])
                .map(
                    (r) => `
      <tr class="tr">
        <td class="td">${r.id}</td>
        <td class="td"><a class="link" href="/detail/${
            r.id
        }?mode=${encodeURIComponent(
                        document.getElementById("f_mode").value || ""
                    )}">${r.account_name || "-"}</a></td>
        <td class="td">${r.primary_risk_state || "-"}</td>
        <td class="td">${r.line_of_business || "-"}</td>
        <td class="td">$${Math.round(
            r.total_premium || 0
        ).toLocaleString()}</td>
        <td class="td">$${Math.round(r.tiv || 0).toLocaleString()}</td>
        <td class="td">${
            typeof r.winnability === "number"
                ? Number(
                      r.winnability > 1 ? r.winnability : r.winnability * 100
                  ).toFixed(0) + "%"
                : "-"
        }</td>
        <td class="td">${badge(r.appetite_status)}</td>
        <td class="td">${Number(r.priority_score || 0).toFixed(2)}</td>
        <td class="td"><button class="pill pill-sub" onclick="explain(${
            r.id
        })">Explain</button></td>
      </tr>
    `
                )
                .join("");
            toast(`Updated ${j.count} results`, "info");
        });
    }
    function badge(s) {
        if (s === "TARGET")
            return `<span class="pill pill-indigo">Target</span>`;
        if (s === "IN") return `<span class="pill pill-emerald">In</span>`;
        return `<span class="pill pill-rose">Out</span>`;
>>>>>>> 74c3fc9f
    }

    function explain(id) {
        const mode = document.getElementById("f_mode").value || "";
        const url = mode
            ? `/api/explain/${id}?mode=${encodeURIComponent(mode)}`
            : `/api/explain/${id}`;
        fetch(url, { method: "POST" })
            .then((r) => r.json())
            .then((j) => {
                if (j.ok) {
                    showExplanationModal(j.explanation, id);
                } else {
                    toast("Failed to get explanation", "error");
                }
            });
    }

    function addToWatch(id) {
        // Add to watch list functionality
        toast(`Added submission ${id} to watch list`, 'success');
    }

    function showExplanationModal(explanation, id) {
        // Create a simple modal for explanations
        const modal = document.createElement('div');
        modal.className = 'fixed inset-0 bg-black bg-opacity-50 flex items-center justify-center z-50';
        modal.innerHTML = `
            <div class="glass-panel max-w-2xl mx-4">
                <div class="flex items-center justify-between mb-4">
                    <h3 class="text-lg font-semibold">Appetite Explanation - ID ${id}</h3>
                    <button class="quick-action" onclick="this.closest('.fixed').remove()">✕</button>
                </div>
                <div class="text-sm leading-relaxed">${explanation}</div>
                <div class="mt-4 flex justify-end">
                    <button class="quick-action primary" onclick="this.closest('.fixed').remove()">Got it</button>
                </div>
            </div>
        `;
        document.body.appendChild(modal);
    }

    function clearAllFilters() {
        document.getElementById('f_state').value = '';
        document.getElementById('f_status').value = '';
        document.getElementById('f_min').value = '';
        document.getElementById('f_max').value = '';
        document.getElementById('f_q').value = '';
        applyPreset('all');
    }

    function updateLastUpdated() {
        const el = document.getElementById("subs_last");
        if(!el) return;
        const d = new Date();
        const hh = d.getHours().toString().padStart(2,'0');
        const mm = d.getMinutes().toString().padStart(2,'0');
        el.textContent = `Updated ${hh}:${mm}`;
    }

    // Event handlers
    document.addEventListener('DOMContentLoaded', () => {
        // Preset filter handlers
        document.querySelectorAll('.filter-preset').forEach(btn => {
            btn.addEventListener('click', () => {
                applyPreset(btn.dataset.preset);
            });
        });

        // Manual filter handlers
        document.getElementById("btn_apply").onclick = () => {
            const params = {
                state: document.getElementById("f_state").value || "",
                status: document.getElementById("f_status").value || "",
                min_premium: document.getElementById("f_min").value || "",
                max_premium: document.getElementById("f_max").value || "",
                q: document.getElementById("f_q").value || "",
                mode: document.getElementById("f_mode").value || "",
                sort_by: SORT_BY,
                sort_dir: SORT_DIR,
            };
            load(params);
        };

        document.getElementById("btn_clear").onclick = clearAllFilters;

        document.getElementById("btn_refresh").onclick = () => {
            fetchJSON("/api/refresh", { method: "POST" })
                .then(() => {
                    toast("Data refreshed", "success");
                    applyPreset(currentPreset);
                })
                .catch((err) => toast("Refresh failed: " + err.message, "error"));
        };

        document.getElementById("btn_export").onclick = () => {
            toast('Export functionality will be available soon', 'info');
        };

        // NLQ handler
        document.getElementById("btn_nlq").onclick = () => {
            const query = document.getElementById("nlq").value.trim();
            if (!query) {
                toast("Please enter a question", "warning");
                return;
            }
            
            fetch("/api/nlq", {
                method: "POST",
                headers: { "Content-Type": "application/json" },
                body: JSON.stringify({ query }),
            })
            .then((r) => r.json())
            .then((j) => {
                if (j.ok) {
                    // Apply the AI-generated filters
                    Object.entries(j.filters).forEach(([key, value]) => {
                        const element = document.getElementById(`f_${key}`);
                        if (element) element.value = value;
                    });
                    document.getElementById("btn_apply").click();
                    toast("AI filters applied", "success");
                } else {
                    toast("AI query failed: " + (j.error || "Unknown error"), "error");
                }
            });
        };

        // Sorting handlers
        document.querySelectorAll(".th-sort").forEach((th) => {
            th.onclick = () => {
                const key = th.dataset.key;
                if (SORT_BY === key) {
                    SORT_DIR = SORT_DIR === "asc" ? "desc" : "asc";
                } else {
                    SORT_BY = key;
                    SORT_DIR = "desc";
                }
                
                // Update arrow indicators
                document.querySelectorAll(".arrow").forEach(a => a.textContent = "");
                th.querySelector(".arrow").textContent = SORT_DIR === "asc" ? "↑" : "↓";
                
                // Reapply current filters with new sort
                if (currentPreset !== 'all') {
                    applyPreset(currentPreset);
                } else {
                    document.getElementById("btn_apply").click();
                }
            };
        });

        // Load modes and initialize
        loadModes().then(() => {
            applyPreset('all');
        });
    });

    // Load available modes
    async function loadModes() {
        try {
            const modes = await fetchJSON('/api/modes');
            const sel = document.getElementById('f_mode');
            
            if (sel) {
                sel.innerHTML = modes.map(m => 
                    `<option value="${m.key}">${m.label}</option>`
                ).join('');
            }
        } catch (error) {
            console.error('Failed to load modes:', error);
        }
    })
        );
    };
    document.getElementById("btn_nlq").onclick = () => {
        const q = document.getElementById("nlq").value || "";
        fetchJSON("/api/nlq", {
            method: "POST",
            headers: { "Content-Type": "application/json" },
            body: JSON.stringify({ q }),
        })
            .then((j) => {
                const f = j.filters || {};
                document.getElementById("f_state").value = f.state || "";
                document.getElementById("f_status").value = f.status || "";
                document.getElementById("f_min").value = f.min_premium || "";
                document.getElementById("f_max").value = f.max_premium || "";
                document.getElementById("f_q").value = f.search || "";
                document.getElementById("btn_apply").click();
            })
            .catch((err) => toast("NLQ failed: " + err.message, "error"));
    };
    document.getElementById("btn_refresh").onclick = () => {
        fetchJSON("/api/refresh", { method: "POST" })
            .then(() => {
                toast("Data refreshed", "success");
                document.getElementById("btn_apply").click();
            })
            .catch((err) => toast("Refresh failed: " + err.message, "error"));
    };

    async function populateModes() {
        const wrap = document.getElementById('f_mode_wrap');
        try {
            const j = await fetchJSON("/api/modes");
            const modes = (j.modes || []).filter(Boolean);
            const sel = document.getElementById("f_mode");
            if (!sel) return;
            if (!modes.length) {
                wrap?.classList?.add('hidden');
                sel.innerHTML = '<option value="" disabled selected>No modes available</option>';
                return;
            }
            wrap?.classList?.remove('hidden');
            sel.innerHTML = modes
                .map((m) => `<option value="${m}">${m.replace(/_/g,' ')}</option>`)
                .join("");
            // default to ACTIVE_MODE if available
            const active = localStorage.getItem('ACTIVE_MODE') || 'balanced_growth';
            sel.value = modes.includes(active) ? active : (modes.includes('balanced_growth') ? 'balanced_growth' : (modes[0] || ''));
        } catch (e) {
            console.error("Failed to load modes", e);
            wrap?.classList?.add('hidden');
        }
    }

    // Sorting handlers
    function updateSortHeaders() {
        document.querySelectorAll("th.th-sort").forEach((th) => {
            const key = th.dataset.key;
            const arrow = th.querySelector(".arrow");
            th.classList.toggle("active", key === SORT_BY);
            if (arrow) {
                if (key === SORT_BY) {
                    arrow.textContent = SORT_DIR === "asc" ? "▲" : "▼";
                } else {
                    arrow.textContent = "";
                }
            }
        });
    }
    document.querySelectorAll("th.th-sort").forEach((th) => {
        th.style.cursor = "pointer";
        th.addEventListener("click", () => {
            const key = th.dataset.key;
            if (SORT_BY === key) {
                SORT_DIR = SORT_DIR === "asc" ? "desc" : "asc";
            } else {
                SORT_BY = key;
                // Default direction: numeric desc, text asc
                const numeric = [
                    "id",
                    "total_premium",
                    "tiv",
                    "winnability",
                    "priority_score",
                ];
                SORT_DIR = numeric.includes(key) ? "desc" : "asc";
            }
            updateSortHeaders();
            document.getElementById("btn_apply").click();
        });
    });

    // Auto-apply on filter changes (debounced for inputs)
    function apply() {
        document.getElementById("btn_apply").click();
    }
    let t;
    function debouncedApply() {
        clearTimeout(t);
        t = setTimeout(apply, 300);
    }
    ["f_state", "f_status", "f_mode"].forEach((id) => {
        const el = document.getElementById(id);
        if (!el) return;
        el.addEventListener("change", apply);
    });
    ["f_min", "f_max", "f_q"].forEach((id) => {
        const el = document.getElementById(id);
        if (!el) return;
        el.addEventListener("input", debouncedApply);
    });

    populateModes()
        .then(() => {
            updateSortHeaders();
            apply();
        })
        .catch(() => {
            updateSortHeaders();
            load().catch((err) =>
                toast("Initial load failed: " + err.message, "error")
            );
        });

    let autoT;
    function startAuto() {
        clearInterval(autoT);
        autoT = setInterval(() => {
            if (!document.hidden) {
                load(LAST_PARAMS).catch((err) =>
                    toast("Auto-refresh failed: " + err.message, "error")
                );
            }
        }, 45000);
    }
    function stopAuto() {
        clearInterval(autoT);
    }
    document.addEventListener("visibilitychange", () => {
        if (document.hidden) stopAuto();
        else startAuto();
    });
    startAuto();
</script>
<script type="module">
    import { startAutoRefresh } from "{{ url_for('static', filename='js/refresh.js') }}";
    function endpointBuilder(){
        const p = {
          state: document.getElementById('f_state').value || '',
          status: document.getElementById('f_status').value || '',
          min_premium: document.getElementById('f_min').value || '',
          max_premium: document.getElementById('f_max').value || '',
          q: document.getElementById('f_q').value || '',
          mode: document.getElementById('f_mode').value || (localStorage.getItem('ACTIVE_MODE') || 'balanced_growth'),
          sort_by: window.SORT_BY,
          sort_dir: window.SORT_DIR,
        };
        const qs = new URLSearchParams(p).toString();
        return `/api/classified_mode?${qs}`;
    }
    function hashSelector(row){
      return {
        id: row.id,
        account_name: row.account_name,
        primary_risk_state: row.primary_risk_state,
        line_of_business: row.line_of_business,
        total_premium: row.total_premium,
        tiv: row.tiv,
        winnability: row.winnability,
        appetite_status: row.appetite_status,
        priority_score: row.priority_score,
      };
    }
    const ctl = startAutoRefresh({
      targetId: 'tbody',
      endpointBuilder,
      hashSelector,
      onUpdate: (json, changed) => {
        const rows = json?.data || [];
        if (changed) { window.renderTable?.(rows); }
        const el = document.getElementById('subs_last');
        if (el) {
          const d = new Date();
          const hh = d.getHours().toString().padStart(2,'0');
          const mm = d.getMinutes().toString().padStart(2,'0');
          el.textContent = `Last updated ${hh}:${mm}`;
        }
      },
    });
    // Trigger immediate refresh on filter and sort changes
    ['f_state','f_status','f_mode','f_min','f_max','f_q'].forEach(id => {
      const el = document.getElementById(id);
      if (!el) return;
      el.addEventListener('change', ()=> ctl?.triggerNow());
      el.addEventListener('input', ()=> ctl?.triggerNow());
    });
    document.querySelectorAll('th.th-sort').forEach(th => {
      th.addEventListener('click', ()=> ctl?.triggerNow());
    });
    window._subsRefreshCtl = ctl;
</script>
{% endblock %}<|MERGE_RESOLUTION|>--- conflicted
+++ resolved
@@ -90,139 +90,11 @@
     let ALL_SUBMISSIONS = [];
     let currentPreset = "all";
 
-<<<<<<< HEAD
-    // Enhanced table rendering with visual priorities
-    function renderTable(rows){
-        const tbody = document.getElementById("tbody");
-        const emptyState = document.getElementById("empty-state");
-        const countSpan = document.getElementById("subs_count");
-        
-        if (!rows || rows.length === 0) {
-            tbody.innerHTML = "";
-            emptyState.classList.remove("hidden");
-            countSpan.textContent = "0 submissions";
-            return;
-        }
-        
-        emptyState.classList.add("hidden");
-        countSpan.textContent = `${rows.length} submissions`;
-        
-        tbody.innerHTML = rows.map((r) => {
-            const appetiteClass = r.appetite_status === 'TARGET' ? 'target-row' : 
-                                r.appetite_status === 'IN' ? 'in-row' : 'out-row';
-            
-            const priorityClass = r.priority_score >= 7 ? 'priority-high' : 
-                                r.priority_score >= 4 ? 'priority-medium' : 'priority-low';
-            
-            const appetiteBadge = r.appetite_status === 'TARGET' ? 
-                                '<span class="appetite-indicator appetite-target pill">🎯 TARGET</span>' :
-                                r.appetite_status === 'IN' ? 
-                                '<span class="appetite-indicator appetite-in pill">✅ IN</span>' :
-                                '<span class="appetite-indicator appetite-out pill">❌ OUT</span>';
-            
-            const winnabilityPercent = typeof r.winnability === 'number' ? 
-                                      Number(r.winnability > 1 ? r.winnability : r.winnability * 100).toFixed(0) : '—';
-            
-            return `
-                <tr class="table-row ${appetiteClass}" onclick="window.location.href='/detail/${r.id}?mode=${encodeURIComponent(document.getElementById('f_mode').value || '')}'">
-                    <td class="td py-4 px-6">
-                        <div class="flex items-center gap-2">
-                            <span class="priority-score ${priorityClass}">${Number(r.priority_score || 0).toFixed(1)}</span>
-                        </div>
-                    </td>
-                    <td class="td py-4 px-4">
-                        ${appetiteBadge}
-                    </td>
-                    <td class="td py-4 px-4">
-                        <div class="font-semibold text-white">${r.account_name || "—"}</div>
-                        <div class="text-xs opacity-75">${r.line_of_business || "—"}</div>
-                    </td>
-                    <td class="td py-4 px-4">
-                        <span class="chip">${r.primary_risk_state || "—"}</span>
-                    </td>
-                    <td class="td py-4 px-4">
-                        <div class="font-semibold text-emerald-300">$${Math.round(r.total_premium || 0).toLocaleString()}</div>
-                    </td>
-                    <td class="td py-4 px-4">
-                        <div class="font-semibold">$${Math.round(r.tiv || 0).toLocaleString()}</div>
-                    </td>
-                    <td class="td py-4 px-4">
-                        <div class="font-semibold text-purple-300">${winnabilityPercent}%</div>
-                    </td>
-                    <td class="td py-4 px-4">
-                        <div class="flex items-center gap-2">
-                            <button class="pill pill-sub text-xs" onclick="event.stopPropagation(); explain(${r.id})">💡 Explain</button>
-                            <button class="pill pill-sub text-xs" onclick="event.stopPropagation(); addToWatch(${r.id})">👀 Watch</button>
-                        </div>
-                    </td>
-                </tr>
-            `;
-        }).join("");
-    }
-
-    // Filter presets for common underwriter workflows
-    function applyPreset(preset) {
-        currentPreset = preset;
-        
-        // Update active preset button
-        document.querySelectorAll('.filter-preset').forEach(btn => btn.classList.remove('active'));
-        document.querySelector(`[data-preset="${preset}"]`).classList.add('active');
-        
-        // Clear manual filters
-        document.getElementById('f_state').value = '';
-        document.getElementById('f_status').value = '';
-        document.getElementById('f_min').value = '';
-        document.getElementById('f_max').value = '';
-        document.getElementById('f_q').value = '';
-        
-        const params = { sort_by: SORT_BY, sort_dir: SORT_DIR };
-        
-        switch(preset) {
-            case 'targets':
-                params.status = 'TARGET';
-                break;
-            case 'in-appetite':
-                params.status = 'IN';
-                break;
-            case 'high-value':
-                params.min_premium = '100000';
-                break;
-            case 'new-business':
-                params.renewal_or_new_business = 'NEW_BUSINESS';
-                break;
-            case 'recent':
-                const sevenDaysAgo = new Date();
-                sevenDaysAgo.setDate(sevenDaysAgo.getDate() - 7);
-                params.created_after = sevenDaysAgo.toISOString().split('T')[0];
-                break;
-            case 'all':
-            default:
-                // No additional filters
-                break;
-        }
-        
-        load(params);
-    }
-
-=======
     let LAST_PARAMS = {};
     let lastHash = "";
->>>>>>> 74c3fc9f
     async function load(params = {}) {
         LAST_PARAMS = params;
         const qs = new URLSearchParams(params).toString();
-<<<<<<< HEAD
-        const tbody = document.getElementById("tbody");
-        
-        try {
-            const response = await fetchJSON("/api/classified_mode?" + qs);
-            ALL_SUBMISSIONS = response.data || [];
-            renderTable(ALL_SUBMISSIONS);
-            updateLastUpdated();
-        } catch (error) {
-            toast("Failed to load submissions: " + error.message, "error");
-        }
-=======
         const tb = document.getElementById("tbody");
         await withLoading(tb, async () => {
             const j = await fetchJSON("/api/classified_mode?" + qs);
@@ -271,9 +143,7 @@
             return `<span class="pill pill-indigo">Target</span>`;
         if (s === "IN") return `<span class="pill pill-emerald">In</span>`;
         return `<span class="pill pill-rose">Out</span>`;
->>>>>>> 74c3fc9f
-    }
-
+    }
     function explain(id) {
         const mode = document.getElementById("f_mode").value || "";
         const url = mode
