--- conflicted
+++ resolved
@@ -215,12 +215,6 @@
     <div class="text-xs opacity-70 mt-2" id="us_map_summary"></div>
 </div>
 
-<<<<<<< HEAD
-<!-- Enhanced Table -->
-<div class="enhanced-table">
-    <div class="overflow-x-auto">
-        <table class="w-full text-sm">
-=======
 <!-- Enhanced Submissions Table -->
 <div class="submissions-table-panel card p-0">
     <div class="table-header bg-gradient-to-r from-gray-50/50 to-gray-100/50 p-4 border-b border-white/10">
@@ -276,7 +270,6 @@
         <!-- Enhanced Table -->
         <div class="overflow-x-auto">
             <table class="enhanced-submissions-table w-full text-sm">
->>>>>>> 03899b01
             <thead class="border-b border-white border-opacity-10">
                 <tr>
                     <th class="checkbox-col py-4 px-3">
@@ -493,14 +486,10 @@
                                       Number(r.winnability > 1 ? r.winnability : r.winnability * 100).toFixed(0) : '—';
             
             return `
-<<<<<<< HEAD
-                <tr class="table-row ${appetiteClass}" onclick="if(${r.id || 'null'}) window.location.href='/detail/${r.id || ''}?mode=${encodeURIComponent(document.getElementById('f_mode')?.value || '')}'">
-=======
                 <tr class="table-row ${appetiteClass}" data-id="${r.id}" onclick="navigateToDetail(${r.id}, event)">
                     <td class="td py-4 px-3 text-center">
                         <input type="checkbox" class="table-checkbox row-checkbox" data-id="${r.id}" onclick="event.stopPropagation()">
                     </td>
->>>>>>> 03899b01
                     <td class="td py-4 px-6">
                         <div class="flex items-center gap-2">
                             <span class="priority-score ${priorityClass}">${Number(r.priority_score || 0).toFixed(1)}</span>
