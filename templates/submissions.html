--- conflicted
+++ resolved
@@ -525,7 +525,6 @@
     // Money short format for compact columns
     function fmtMoneyShort(v){
         const n = Number(v || 0);
-<<<<<<< HEAD
         const fmt = (num) => num % 1 === 0
             ? num.toLocaleString()
             : num.toLocaleString(undefined, {minimumFractionDigits:2, maximumFractionDigits:2});
@@ -533,12 +532,6 @@
         if (n >= 1e6) return '$' + fmt(n/1e6) + 'M';
         if (n >= 1e3) return '$' + fmt(n/1e3) + 'K';
         return '$' + fmt(n);
-=======
-        if (n >= 1e9) return '$' + (n/1e9).toLocaleString(undefined, {minimumFractionDigits:1, maximumFractionDigits:1}) + 'B';
-        if (n >= 1e6) return '$' + (n/1e6).toLocaleString(undefined, {minimumFractionDigits:1, maximumFractionDigits:1}) + 'M';
-        if (n >= 1e3) return '$' + Math.round(n/1e3).toLocaleString() + 'K';
-        return '$' + Math.round(n).toLocaleString();
->>>>>>> def359f1
     }
     
     if (typeof window.withLoading === 'undefined') {
