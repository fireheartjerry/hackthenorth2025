{% extends "base.html" %} {% block content %}
<!-- Enhanced Underwriter Filters -->
<div class="glass-panel p-4 mb-6">
    <div class="flex items-center justify-between mb-4">
        <h2 class="text-lg font-semibold">Submission Pipeline</h2>
        <div class="flex items-center gap-2">
            <span id="subs_count" class="pill pill-sub">— submissions</span>
            <span id="subs_last" class="text-xs opacity-70"></span>
        </div>
    </div>
    
    <!-- Quick Filter Presets -->
    <div class="mb-4">
        <div class="flex flex-wrap gap-2 mb-3">
            <button class="quick-action filter-preset active" data-preset="all">📋 All Submissions</button>
            <button class="quick-action filter-preset" data-preset="targets">🎯 Targets Only</button>
            <button class="quick-action filter-preset" data-preset="in-appetite">✅ In-Appetite</button>
            <button class="quick-action filter-preset" data-preset="high-value">💎 High Value ($100k+)</button>
            <button class="quick-action filter-preset" data-preset="new-business">🆕 New Business</button>
            <button class="quick-action filter-preset" data-preset="recent">⏰ Recent (7 days)</button>
        </div>
    </div>
<<<<<<< HEAD
    <div>
        <label class="lbl">Mode</label>
        <select id="f_mode" class="inp"></select>
        <span id="sub_mode_expl" class="ml-2 text-xs opacity-70"></span>
=======
    
    <!-- Detailed Filters -->
    <div class="grid grid-cols-1 md:grid-cols-6 gap-3">
        <div>
            <label class="lbl">State</label>
            <input id="f_state" class="inp" placeholder="e.g., CA" />
        </div>
        <div>
            <label class="lbl">Appetite Status</label>
            <select id="f_status" class="inp">
                <option value="">Any Status</option>
                <option value="TARGET">🎯 Target</option>
                <option value="IN">✅ In-Appetite</option>
                <option value="OUT">❌ Out-of-Appetite</option>
            </select>
        </div>
        <div id="f_mode_wrap">
            <label class="lbl">Analysis Mode</label>
            <select id="f_mode" class="inp">
                <option value="" disabled selected>Loading modes…</option>
            </select>
        </div>
        <div>
            <label class="lbl">Min Premium</label>
            <input id="f_min" class="inp" type="number" placeholder="50,000" />
        </div>
        <div>
            <label class="lbl">Max Premium</label>
            <input id="f_max" class="inp" type="number" placeholder="175,000" />
        </div>
        <div>
            <label class="lbl">Search Account</label>
            <input id="f_q" class="inp" placeholder="Account name..." />
        </div>
>>>>>>> e73d9718
    </div>
    
    <div class="flex items-center justify-between mt-4">
        <div class="flex items-center gap-2">
            <button id="btn_apply" class="quick-action primary">Apply Filters</button>
            <button id="btn_clear" class="quick-action">Clear All</button>
            <button id="btn_save_filter" class="quick-action">💾 Save Filter</button>
        </div>
        <div class="flex items-center gap-2">
            <input id="nlq" class="inp w-72" placeholder="Ask: 'Show targets in CA over $100k premium'" />
            <button id="btn_nlq" class="quick-action">Ask AI</button>
            <button id="btn_refresh" class="quick-action">🔄 Refresh</button>
            <button id="btn_export" class="quick-action">📊 Export</button>
        </div>
    </div>
</div>

<!-- Enhanced Table -->
<div class="enhanced-table">
    <div class="overflow-x-auto">
        <table class="w-full text-sm">
            <thead class="border-b border-white border-opacity-10">
                <tr>
                    <th class="th th-sort text-left py-4 px-6" data-key="priority_score">
                        Priority <span class="arrow"></span>
                    </th>
                    <th class="th th-sort text-left py-4 px-4" data-key="appetite_status">
                        Status <span class="arrow"></span>
                    </th>
                    <th class="th th-sort text-left py-4 px-4" data-key="account_name">
                        Account <span class="arrow"></span>
                    </th>
                    <th class="th th-sort text-left py-4 px-4" data-key="primary_risk_state">
                        State <span class="arrow"></span>
                    </th>
                    <th class="th th-sort text-left py-4 px-4" data-key="total_premium">
                        Premium <span class="arrow"></span>
                    </th>
                    <th class="th th-sort text-left py-4 px-4" data-key="tiv">
                        TIV <span class="arrow"></span>
                    </th>
                    <th class="th th-sort text-left py-4 px-4" data-key="winnability">
                        Win% <span class="arrow"></span>
                    </th>
                    <th class="th text-left py-4 px-4">Actions</th>
                </tr>
            </thead>
            <tbody id="tbody"></tbody>
        </table>
    </div>
    
    <!-- Empty State -->
    <div id="empty-state" class="hidden text-center py-12">
        <div class="text-4xl mb-3">📋</div>
        <h3 class="text-lg font-semibold mb-2">No submissions match your filters</h3>
        <p class="text-sm opacity-75 mb-4">Try adjusting your criteria or use one of the preset filters above</p>
        <button class="quick-action primary" onclick="clearAllFilters()">Clear All Filters</button>
    </div>
</div>

<script>
    let SORT_BY = "priority_score";
    let SORT_DIR = "desc";

<<<<<<< HEAD
    let LAST_PARAMS = {};
    let lastHash = "";
=======
    function renderTable(rows){
        const tb = document.getElementById("tbody");
        tb.innerHTML = (rows || [])
            .map((r) => `
      <tr class=\"tr\">
        <td class=\"td\">${r.id}</td>
        <td class=\"td\"><a class=\"link\" href=\"/detail/${r.id}?mode=${encodeURIComponent(document.getElementById('f_mode').value || '')}\">${r.account_name || "-"}</a></td>
        <td class=\"td\">${r.primary_risk_state || "-"}</td>
        <td class=\"td\">${r.line_of_business || "-"}</td>
        <td class=\"td\">$${Math.round(r.total_premium || 0).toLocaleString()}</td>
        <td class=\"td\">$${Math.round(r.tiv || 0).toLocaleString()}</td>
        <td class=\"td\">${typeof r.winnability === 'number' ? Number(r.winnability > 1 ? r.winnability : r.winnability * 100).toFixed(0) + '%' : '-'}</td>
        <td class=\"td\">${badge(r.appetite_status)}</td>
        <td class=\"td\">${Number(r.priority_score || 0).toFixed(2)}</td>
        <td class=\"td\"><button class=\"pill pill-sub\" onclick=\"explain(${r.id})\">Explain</button></td>
      </tr>
    `).join("");
    }

>>>>>>> e73d9718
    async function load(params = {}) {
        LAST_PARAMS = params;
        const qs = new URLSearchParams(params).toString();
        const tb = document.getElementById("tbody");
        await withLoading(tb, async () => {
            const j = await fetchJSON("/api/classified_mode?" + qs);
<<<<<<< HEAD
            document.getElementById("sub_mode_expl").textContent =
                j.mode_explanation || "";
            const newHash = JSON.stringify(j.data || []);
            if (newHash === lastHash) return;
            lastHash = newHash;
            tb.innerHTML = (j.data || [])
                .map(
                    (r) => `
      <tr class="tr">
        <td class="td">${r.id}</td>
        <td class="td"><a class="link" href="/detail/${
            r.id
        }?mode=${encodeURIComponent(
                        document.getElementById("f_mode").value || ""
                    )}">${r.account_name || "-"}</a></td>
        <td class="td">${r.primary_risk_state || "-"}</td>
        <td class="td">${r.line_of_business || "-"}</td>
        <td class="td">$${Math.round(
            r.total_premium || 0
        ).toLocaleString()}</td>
        <td class="td">$${Math.round(r.tiv || 0).toLocaleString()}</td>
        <td class="td">${
            typeof r.winnability === "number"
                ? Number(
                      r.winnability > 1 ? r.winnability : r.winnability * 100
                  ).toFixed(0) + "%"
                : "-"
        }</td>
        <td class="td">${badge(r.appetite_status)}</td>
        <td class="td">${Number(r.priority_score || 0).toFixed(2)}</td>
        <td class="td"><button class="pill pill-sub" onclick="explain(${
            r.id
        })">Explain</button></td>
      </tr>
    `
                )
                .join("");
            toast(`Updated ${j.count} results`, "info");
=======
            renderTable(j.data || []);
>>>>>>> e73d9718
        });
    }
    function badge(s) {
        if (s === "TARGET")
            return `<span class="pill pill-indigo">Target</span>`;
        if (s === "IN") return `<span class="pill pill-emerald">In</span>`;
        return `<span class="pill pill-rose">Out</span>`;
    }
    function explain(id) {
        const mode = document.getElementById("f_mode").value || "";
        const url = mode
            ? `/api/explain/${id}?mode=${encodeURIComponent(mode)}`
            : `/api/explain/${id}`;
        fetch(url, { method: "POST" })
            .then((r) => r.json())
            .then((j) => {
                if (j.ok) {
                    alert(j.explanation);
                } else {
                    alert("Error");
                }
            });
    }
    document.getElementById("btn_apply").onclick = () => {
        const params = {
            state: document.getElementById("f_state").value || "",
            status: document.getElementById("f_status").value || "",
            min_premium: document.getElementById("f_min").value || "",
            max_premium: document.getElementById("f_max").value || "",
            q: document.getElementById("f_q").value || "",
            mode: document.getElementById("f_mode").value || "",
            sort_by: SORT_BY,
            sort_dir: SORT_DIR,
        };
        load(params).catch((err) =>
            toast("Failed to load: " + err.message, "error")
        );
    };
    document.getElementById("btn_nlq").onclick = () => {
        const q = document.getElementById("nlq").value || "";
        fetchJSON("/api/nlq", {
            method: "POST",
            headers: { "Content-Type": "application/json" },
            body: JSON.stringify({ q }),
        })
            .then((j) => {
                const f = j.filters || {};
                document.getElementById("f_state").value = f.state || "";
                document.getElementById("f_status").value = f.status || "";
                document.getElementById("f_min").value = f.min_premium || "";
                document.getElementById("f_max").value = f.max_premium || "";
                document.getElementById("f_q").value = f.search || "";
                document.getElementById("btn_apply").click();
            })
            .catch((err) => toast("NLQ failed: " + err.message, "error"));
    };
    document.getElementById("btn_refresh").onclick = () => {
        fetchJSON("/api/refresh", { method: "POST" })
            .then(() => {
                toast("Data refreshed", "success");
                document.getElementById("btn_apply").click();
            })
            .catch((err) => toast("Refresh failed: " + err.message, "error"));
    };

    async function populateModes() {
        const wrap = document.getElementById('f_mode_wrap');
        try {
            const j = await fetchJSON("/api/modes");
            const modes = (j.modes || []).filter(Boolean);
            const sel = document.getElementById("f_mode");
            if (!sel) return;
            if (!modes.length) {
                wrap?.classList?.add('hidden');
                sel.innerHTML = '<option value="" disabled selected>No modes available</option>';
                return;
            }
            wrap?.classList?.remove('hidden');
            sel.innerHTML = modes
                .map((m) => `<option value="${m}">${m.replace(/_/g,' ')}</option>`)
                .join("");
            // default to ACTIVE_MODE if available
            const active = localStorage.getItem('ACTIVE_MODE') || 'balanced_growth';
            sel.value = modes.includes(active) ? active : (modes.includes('balanced_growth') ? 'balanced_growth' : (modes[0] || ''));
        } catch (e) {
            console.error("Failed to load modes", e);
            wrap?.classList?.add('hidden');
        }
    }

    // Sorting handlers
    function updateSortHeaders() {
        document.querySelectorAll("th.th-sort").forEach((th) => {
            const key = th.dataset.key;
            const arrow = th.querySelector(".arrow");
            th.classList.toggle("active", key === SORT_BY);
            if (arrow) {
                if (key === SORT_BY) {
                    arrow.textContent = SORT_DIR === "asc" ? "▲" : "▼";
                } else {
                    arrow.textContent = "";
                }
            }
        });
    }
    document.querySelectorAll("th.th-sort").forEach((th) => {
        th.style.cursor = "pointer";
        th.addEventListener("click", () => {
            const key = th.dataset.key;
            if (SORT_BY === key) {
                SORT_DIR = SORT_DIR === "asc" ? "desc" : "asc";
            } else {
                SORT_BY = key;
                // Default direction: numeric desc, text asc
                const numeric = [
                    "id",
                    "total_premium",
                    "tiv",
                    "winnability",
                    "priority_score",
                ];
                SORT_DIR = numeric.includes(key) ? "desc" : "asc";
            }
            updateSortHeaders();
            document.getElementById("btn_apply").click();
        });
    });

    // Auto-apply on filter changes (debounced for inputs)
    function apply() {
        document.getElementById("btn_apply").click();
    }
    let t;
    function debouncedApply() {
        clearTimeout(t);
        t = setTimeout(apply, 300);
    }
    ["f_state", "f_status", "f_mode"].forEach((id) => {
        const el = document.getElementById(id);
        if (!el) return;
        el.addEventListener("change", apply);
    });
    ["f_min", "f_max", "f_q"].forEach((id) => {
        const el = document.getElementById(id);
        if (!el) return;
        el.addEventListener("input", debouncedApply);
    });

    populateModes()
        .then(() => {
            updateSortHeaders();
            apply();
        })
        .catch(() => {
            updateSortHeaders();
            load().catch((err) =>
                toast("Initial load failed: " + err.message, "error")
            );
        });

    let autoT;
    function startAuto() {
        clearInterval(autoT);
        autoT = setInterval(() => {
            if (!document.hidden) {
                load(LAST_PARAMS).catch((err) =>
                    toast("Auto-refresh failed: " + err.message, "error")
                );
            }
        }, 45000);
    }
    function stopAuto() {
        clearInterval(autoT);
    }
    document.addEventListener("visibilitychange", () => {
        if (document.hidden) stopAuto();
        else startAuto();
    });
    startAuto();
</script>
<script type="module">
    import { startAutoRefresh } from "{{ url_for('static', filename='js/refresh.js') }}";
    function endpointBuilder(){
        const p = {
          state: document.getElementById('f_state').value || '',
          status: document.getElementById('f_status').value || '',
          min_premium: document.getElementById('f_min').value || '',
          max_premium: document.getElementById('f_max').value || '',
          q: document.getElementById('f_q').value || '',
          mode: document.getElementById('f_mode').value || (localStorage.getItem('ACTIVE_MODE') || 'balanced_growth'),
          sort_by: window.SORT_BY,
          sort_dir: window.SORT_DIR,
        };
        const qs = new URLSearchParams(p).toString();
        return `/api/classified_mode?${qs}`;
    }
    function hashSelector(row){
      return {
        id: row.id,
        account_name: row.account_name,
        primary_risk_state: row.primary_risk_state,
        line_of_business: row.line_of_business,
        total_premium: row.total_premium,
        tiv: row.tiv,
        winnability: row.winnability,
        appetite_status: row.appetite_status,
        priority_score: row.priority_score,
      };
    }
    const ctl = startAutoRefresh({
      targetId: 'tbody',
      endpointBuilder,
      hashSelector,
      onUpdate: (json, changed) => {
        const rows = json?.data || [];
        if (changed) { window.renderTable?.(rows); }
        const el = document.getElementById('subs_last');
        if (el) {
          const d = new Date();
          const hh = d.getHours().toString().padStart(2,'0');
          const mm = d.getMinutes().toString().padStart(2,'0');
          el.textContent = `Last updated ${hh}:${mm}`;
        }
      },
    });
    // Trigger immediate refresh on filter and sort changes
    ['f_state','f_status','f_mode','f_min','f_max','f_q'].forEach(id => {
      const el = document.getElementById(id);
      if (!el) return;
      el.addEventListener('change', ()=> ctl?.triggerNow());
      el.addEventListener('input', ()=> ctl?.triggerNow());
    });
    document.querySelectorAll('th.th-sort').forEach(th => {
      th.addEventListener('click', ()=> ctl?.triggerNow());
    });
    window._subsRefreshCtl = ctl;
</script>
{% endblock %}<|MERGE_RESOLUTION|>--- conflicted
+++ resolved
@@ -20,47 +20,10 @@
             <button class="quick-action filter-preset" data-preset="recent">⏰ Recent (7 days)</button>
         </div>
     </div>
-<<<<<<< HEAD
     <div>
         <label class="lbl">Mode</label>
         <select id="f_mode" class="inp"></select>
         <span id="sub_mode_expl" class="ml-2 text-xs opacity-70"></span>
-=======
-    
-    <!-- Detailed Filters -->
-    <div class="grid grid-cols-1 md:grid-cols-6 gap-3">
-        <div>
-            <label class="lbl">State</label>
-            <input id="f_state" class="inp" placeholder="e.g., CA" />
-        </div>
-        <div>
-            <label class="lbl">Appetite Status</label>
-            <select id="f_status" class="inp">
-                <option value="">Any Status</option>
-                <option value="TARGET">🎯 Target</option>
-                <option value="IN">✅ In-Appetite</option>
-                <option value="OUT">❌ Out-of-Appetite</option>
-            </select>
-        </div>
-        <div id="f_mode_wrap">
-            <label class="lbl">Analysis Mode</label>
-            <select id="f_mode" class="inp">
-                <option value="" disabled selected>Loading modes…</option>
-            </select>
-        </div>
-        <div>
-            <label class="lbl">Min Premium</label>
-            <input id="f_min" class="inp" type="number" placeholder="50,000" />
-        </div>
-        <div>
-            <label class="lbl">Max Premium</label>
-            <input id="f_max" class="inp" type="number" placeholder="175,000" />
-        </div>
-        <div>
-            <label class="lbl">Search Account</label>
-            <input id="f_q" class="inp" placeholder="Account name..." />
-        </div>
->>>>>>> e73d9718
     </div>
     
     <div class="flex items-center justify-between mt-4">
@@ -125,37 +88,14 @@
     let SORT_BY = "priority_score";
     let SORT_DIR = "desc";
 
-<<<<<<< HEAD
     let LAST_PARAMS = {};
     let lastHash = "";
-=======
-    function renderTable(rows){
-        const tb = document.getElementById("tbody");
-        tb.innerHTML = (rows || [])
-            .map((r) => `
-      <tr class=\"tr\">
-        <td class=\"td\">${r.id}</td>
-        <td class=\"td\"><a class=\"link\" href=\"/detail/${r.id}?mode=${encodeURIComponent(document.getElementById('f_mode').value || '')}\">${r.account_name || "-"}</a></td>
-        <td class=\"td\">${r.primary_risk_state || "-"}</td>
-        <td class=\"td\">${r.line_of_business || "-"}</td>
-        <td class=\"td\">$${Math.round(r.total_premium || 0).toLocaleString()}</td>
-        <td class=\"td\">$${Math.round(r.tiv || 0).toLocaleString()}</td>
-        <td class=\"td\">${typeof r.winnability === 'number' ? Number(r.winnability > 1 ? r.winnability : r.winnability * 100).toFixed(0) + '%' : '-'}</td>
-        <td class=\"td\">${badge(r.appetite_status)}</td>
-        <td class=\"td\">${Number(r.priority_score || 0).toFixed(2)}</td>
-        <td class=\"td\"><button class=\"pill pill-sub\" onclick=\"explain(${r.id})\">Explain</button></td>
-      </tr>
-    `).join("");
-    }
-
->>>>>>> e73d9718
     async function load(params = {}) {
         LAST_PARAMS = params;
         const qs = new URLSearchParams(params).toString();
         const tb = document.getElementById("tbody");
         await withLoading(tb, async () => {
             const j = await fetchJSON("/api/classified_mode?" + qs);
-<<<<<<< HEAD
             document.getElementById("sub_mode_expl").textContent =
                 j.mode_explanation || "";
             const newHash = JSON.stringify(j.data || []);
@@ -194,9 +134,6 @@
                 )
                 .join("");
             toast(`Updated ${j.count} results`, "info");
-=======
-            renderTable(j.data || []);
->>>>>>> e73d9718
         });
     }
     function badge(s) {
